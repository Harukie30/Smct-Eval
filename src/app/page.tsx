'use client';

import { useState } from 'react';
import { Button } from "@/components/ui/button";
import { Card, CardContent, CardDescription, CardHeader, CardTitle } from "@/components/ui/card";
import { Input } from "@/components/ui/input";
import { Label } from "@/components/ui/label";
import { Dialog, DialogContent, DialogDescription, DialogHeader, DialogTitle } from "@/components/ui/dialog";
import Link from 'next/link';
import PageTransition from '@/components/PageTransition';
import RealLoadingScreen from '@/components/RealLoadingScreen';
import InstantLoadingScreen from '@/components/InstantLoadingScreen';
import SuspensionModal from '@/components/SuspensionModal';
import GoogleLoginModal from '@/components/GoogleLoginModal';
import ForgotPasswordModal from '@/components/ForgotPasswordModal';
import { useUser } from '@/contexts/UserContext';
import { useRouter } from 'next/navigation';
import { toastMessages } from '@/lib/toastMessages';
<<<<<<< HEAD
import clientDataService from '@/lib/clientDataService.api';
=======
import clientDataService from '@/lib/clientDataService';
>>>>>>> bf3116b2

export default function LandingLoginPage() {
  const [username, setUsername] = useState('');
  const [password, setPassword] = useState('');
  const [rememberMe, setRememberMe] = useState(false);
  const [isAboutModalOpen, setIsAboutModalOpen] = useState(false);
  const [loginError, setLoginError] = useState('');
  const [isLoggingIn,] = useState(false);
  const [showLoadingScreen, setShowLoadingScreen] = useState(false);
  const [showSuspensionModal, setShowSuspensionModal] = useState(false);
  const [suspensionData, setSuspensionData] = useState<any>(null);
  const [showGoogleLoginModal, setShowGoogleLoginModal] = useState(false);
  const [showIncorrectPasswordDialog, setShowIncorrectPasswordDialog] = useState(false);
  const [showForgotPasswordModal, setShowForgotPasswordModal] = useState(false);

  const { login, isLoading } = useUser();
  const router = useRouter();

<<<<<<< HEAD
=======
  // Force refresh accounts data on login page load (clears cache)
  useEffect(() => {
    clientDataService.forceRefreshAccounts();
  }, []);

  useEffect(() => {
    if (isAboutModalOpen) {
      document.body.style.overflow = 'hidden';
    } else {
      document.body.style.overflow = 'unset';
    }
    return () => {
      document.body.style.overflow = 'unset';
    };
  }, [isAboutModalOpen]);

>>>>>>> bf3116b2

  // Remove automatic redirect - let users stay on login page even if authenticated
  // This allows users to see the login form and choose to log in again or navigate elsewhere

  const handleLogin = async (e: any) => {
    e.preventDefault();
    setLoginError('');
    
    // Show loading screen immediately - use flushSync for instant rendering
    setShowLoadingScreen(true);

    try {
      // Simulate real authentication steps with actual processing
      await new Promise(resolve => setTimeout(resolve, 1200)); // Initial validation delay
      
      const user =  await clientDataService.login(username, password, rememberMe);
      if (user) {

<<<<<<< HEAD
        console.log('Login successful');
=======
      if (result === true) {
        // Login successful - continue with real processing
        console.log('✅ Login successful');
>>>>>>> bf3116b2

        // Simulate additional authentication steps
        await new Promise(resolve => setTimeout(resolve, 1000)); // Session creation
        await new Promise(resolve => setTimeout(resolve, 800)); // Permission loading
        await new Promise(resolve => setTimeout(resolve, 600)); // Final setup

        // Show success toast
        toastMessages.login.success(username);

        // Set remember me preference
        // if (rememberMe) {
        //   localStorage.setItem('keepLoggedIn', 'true');
        // } else {
        //   localStorage.setItem('keepLoggedIn', 'false');
        // }

        // IMPORTANT: Wait a bit longer to ensure UserContext state is fully updated
        await new Promise(resolve => setTimeout(resolve, 500));

        // Get user role for personalized loading message
<<<<<<< HEAD
        // const storedUser = localStorage.getItem('authenticatedUser');
          console.log('User role for redirect:', user.role);
=======
        const storedUser = localStorage.getItem('authenticatedUser');
        console.log('🔍 DEBUG - localStorage check:', {
          hasStoredUser: !!storedUser,
          storedUserData: storedUser ? JSON.parse(storedUser) : null,
          keepLoggedIn: localStorage.getItem('keepLoggedIn'),
          isAuthenticated: !!user // Check if user state is set
        });
        
        if (storedUser) {
          const userData = JSON.parse(storedUser);
          console.log('✅ User role for redirect:', userData.role);
>>>>>>> bf3116b2

          const roleDashboards: Record<string, string> = {
            'admin': '/admin',
            'hr': '/hr-dashboard',
            'hr-manager': '/hr-dashboard',
            'evaluator': '/evaluator',
            'employee': '/employee-dashboard',
            'manager': '/evaluator'
          };

<<<<<<< HEAD
          const dashboardPath = roleDashboards[user.role || ''];
          console.log('Redirecting to:', dashboardPath);

          // Redirect immediately after all processing is complete
          router.push(dashboardPath);
        } else {
          console.log('No user role data found, redirecting to default dashboard');
=======
          const dashboardPath = roleDashboards[userData.role || ''] || '';
          console.log('🚀 Redirecting to:', dashboardPath);
          
          if (!dashboardPath) {
            console.error('❌ No dashboard path found for role:', userData.role);
            setShowLoadingScreen(false);
            setLoginError('Invalid user role. Please contact support.');
            return;
          }
          
          // Wait to ensure authentication state is propagated
          console.log('⏳ Waiting for authentication state to propagate...');
          await new Promise(resolve => setTimeout(resolve, 300));
          
          console.log('🔄 Executing redirect now...');
          router.push(dashboardPath);
        } else {
          console.error('❌ No user data found in localStorage!');
          console.log('📦 Available localStorage keys:', Object.keys(localStorage));
          setShowLoadingScreen(false);
          setLoginError('Session error. Please try logging in again.');
>>>>>>> bf3116b2
        }

  //  if (result && typeof result === 'object' && result.suspended) {
  //       // Account is suspended
  //       console.log('Account suspended result:', result);
  //       console.log('Suspension data:', result.data);
  //       setSuspensionData(result.data);
  //       setShowSuspensionModal(true);
  //       setShowLoadingScreen(false); // Hide loading screen
  //     }
      } catch(error: any ) {
        // const errorMessage = 'Invalid username or password. Please try again.';
        console.log(error)
        setLoginError(error.message);
        toastMessages.login.error();
        setShowLoadingScreen(false); // Hide loading screen
        // Show incorrect password dialog
        setShowIncorrectPasswordDialog(true);
        setTimeout(() => setShowIncorrectPasswordDialog(false), 1400);
      }
    
  };

  if (isLoading) {
    return (
      <PageTransition>
        <RealLoadingScreen
          message="Initializing System..."
          onComplete={() => setShowLoadingScreen(false)}
        />
      </PageTransition>
    );
  }

  // Remove automatic redirect screen - show login form even if authenticated

  // Show instant loading screen during login process
  if (showLoadingScreen) {
    return (
      <div style={{ 
        position: 'fixed', 
        top: 0, 
        left: 0, 
        width: '100%', 
        height: '100%', 
        zIndex: 9999 
      }}>
        <InstantLoadingScreen
          message="Authenticating..."
          onComplete={() => setShowLoadingScreen(false)}
        />
      </div>
    );
  }

  return (
    <div className="min-h-screen relative overflow-hidden">
      {/* Main Gradient Background */}
      <div className="absolute inset-0 bg-gradient-to-r from-white via-blue-50 to-blue-600"></div>
      
      {/* Single Geometric Pattern Overlay - Gradient from left to right */}
      <div className="absolute inset-0">
        <svg className="w-full h-full" viewBox="0 0 1000 1000" preserveAspectRatio="xMidYMid slice">
          <defs>
            {/* Gradient mask for fading effect */}
            <linearGradient id="fadeGradient" x1="0%" y1="0%" x2="100%" y2="0%">
              <stop offset="0%" style={{stopColor:'rgba(255,255,255,0)', stopOpacity:0}} />
              <stop offset="30%" style={{stopColor:'rgba(255,255,255,0)', stopOpacity:0}} />
              <stop offset="60%" style={{stopColor:'rgba(255,255,255,0.3)', stopOpacity:0.3}} />
              <stop offset="100%" style={{stopColor:'rgba(255,255,255,1)', stopOpacity:1}} />
            </linearGradient>
            
            {/* Single hexagon pattern */}
            <pattern id="hexagons" x="0" y="0" width="100" height="87" patternUnits="userSpaceOnUse">
              <polygon points="50,8 75,25 75,62 50,79 25,62 25,25" fill="rgba(59, 130, 246, 0.12)" stroke="rgba(59, 130, 246, 0.3)" strokeWidth="0.8"/>
            </pattern>
          </defs>
          
          {/* Apply single pattern with gradient mask */}
          <rect width="100%" height="100%" fill="url(#hexagons)" mask="url(#patternMask)"/>
          
          {/* Create mask for gradient effect */}
          <mask id="patternMask">
            <rect width="100%" height="100%" fill="url(#fadeGradient)"/>
          </mask>
        </svg>
      </div>
      
      {/* Single Geometric Elements - Hexagons only */}
      <div className="absolute top-20 right-20 w-24 h-24 opacity-30">
        <svg viewBox="0 0 100 100" className="w-full h-full">
          <polygon points="50,10 80,30 80,70 50,90 20,70 20,30" fill="rgba(59, 130, 246, 0.2)" stroke="rgba(59, 130, 246, 0.4)" strokeWidth="1"/>
        </svg>
      </div>
      
      <div className="absolute bottom-32 right-40 w-20 h-20 opacity-35">
        <svg viewBox="0 0 100 100" className="w-full h-full">
          <polygon points="50,5 85,25 85,75 50,95 15,75 15,25" fill="rgba(59, 130, 246, 0.15)" stroke="rgba(59, 130, 246, 0.3)" strokeWidth="1"/>
        </svg>
      </div>
      
      <div className="absolute top-40 left-20 w-16 h-16 opacity-5">
        <svg viewBox="0 0 100 100" className="w-full h-full">
          <polygon points="50,15 75,35 75,65 50,85 25,65 25,35" fill="rgba(59, 130, 246, 0.08)" stroke="rgba(59, 130, 246, 0.15)" strokeWidth="0.5"/>
        </svg>
      </div>
      
      {/* Right side additional hexagons */}
      <div className="absolute top-1/2 right-10 w-12 h-12 opacity-20">
        <svg viewBox="0 0 100 100" className="w-full h-full">
          <polygon points="50,10 80,30 80,70 50,90 20,70 20,30" fill="rgba(59, 130, 246, 0.1)" stroke="rgba(59, 130, 246, 0.25)" strokeWidth="0.8"/>
        </svg>
      </div>
      
      <div className="absolute bottom-1/2 right-20 w-10 h-10 opacity-25">
        <svg viewBox="0 0 100 100" className="w-full h-full">
          <polygon points="50,10 80,30 80,70 50,90 20,70 20,30" fill="rgba(59, 130, 246, 0.12)" stroke="rgba(59, 130, 246, 0.2)" strokeWidth="0.6"/>
        </svg>
      </div>
      

      {/* Header */}
      <header className="relative z-10 flex justify-between items-center p-6">
      <div className="flex items-center space-x-3">
                <img src="/smct.png" alt="SMCT Group of Companies" className="h-30 w-auto" />
              </div>
        <nav className="hidden md:flex bg-white/10 backdrop-blur-sm rounded-full px-4 py-2 space-x-6">
          <button
            onClick={() => setIsAboutModalOpen(true)}
            className="text-white font-semibold hover:underline-offset-4 hover:underline hover:text-blue-100 transition-colors"
          >
            About
          </button>
          <a href="#" className="text-white font-semibold hover:underline-offset-4 hover:underline hover:text-blue-100">Contact</a>
        </nav>
      </header>
      

      {/* Main Content */}
      <main className="relative z-10 container mx-auto px-4 py-8">
        
        <div className="grid grid-cols-1 lg:grid-cols-2 gap-12">
          {/* Left Column - Landing Content */}
          <div className="flex flex-col justify-center space-y-8 relative group">
            {/* Subtle backdrop for better text readability */}
            
            <div className="relative z-10 animate-fade-in-up">
              
              <h1 className="text-4xl md:text-5xl font-bold text-gray-800 animate-fade-in-up" style={{ animationDelay: '0.1s' }}>
                Streamline Your <span className="text-blue-600 transition-colors duration-300 hover:text-blue-700">Performance Reviews</span>
              </h1>
              <p className="text-lg text-gray-600 animate-fade-in-up" style={{ animationDelay: '0.2s' }}>
                Our platform helps organizations conduct meaningful performance evaluations,
                track employee progress, and foster professional growth with intuitive tools and analytics.
              </p>

              <div className="space-y-4 animate-fade-in-up" style={{ animationDelay: '0.3s' }}>
                <div className="flex items-center group/item hover:translate-x-2 transition-transform duration-300 cursor-default">
                  <div className="w-6 h-6 bg-indigo-100 rounded-full flex items-center justify-center mr-3 group-hover/item:bg-indigo-200 group-hover/item:scale-110 transition-all duration-300">
                    <svg className="w-4 h-4 text-indigo-600" fill="none" stroke="currentColor" viewBox="0 0 24 24" xmlns="http://www.w3.org/2000/svg">
                      <path strokeLinecap="round" strokeLinejoin="round" strokeWidth="2" d="M5 13l4 4L19 7"></path>
                    </svg>
                  </div>
                  <span className="text-gray-700 group-hover/item:text-gray-800 transition-colors duration-300">Customizable evaluation templates</span>
                </div>
                <div className="flex items-center group/item hover:translate-x-2 transition-transform duration-300 cursor-default">
                  <div className="w-6 h-6 bg-indigo-100 rounded-full flex items-center justify-center mr-3 group-hover/item:bg-indigo-200 group-hover/item:scale-110 transition-all duration-300">
                    <svg className="w-4 h-4 text-indigo-600" fill="none" stroke="currentColor" viewBox="0 0 24 24" xmlns="http://www.w3.org/2000/svg">
                      <path strokeLinecap="round" strokeLinejoin="round" strokeWidth="2" d="M5 13l4 4L19 7"></path>
                    </svg>
                  </div>
                  <span className="text-gray-700 group-hover/item:text-gray-800 transition-colors duration-300">Real-time feedback and analytics</span>
                </div>
                <div className="flex items-center group/item hover:translate-x-2 transition-transform duration-300 cursor-default">
                  <div className="w-6 h-6 bg-indigo-100 rounded-full flex items-center justify-center mr-3 group-hover/item:bg-indigo-200 group-hover/item:scale-110 transition-all duration-300">
                    <svg className="w-4 h-4 text-indigo-600" fill="none" stroke="currentColor" viewBox="0 0 24 24" xmlns="http://www.w3.org/2000/svg">
                      <path strokeLinecap="round" strokeLinejoin="round" strokeWidth="2" d="M5 13l4 4L19 7"></path>
                    </svg>
                  </div>
                  <span className="text-gray-700 group-hover/item:text-gray-800 transition-colors duration-300">Goal tracking and progress monitoring</span>
                </div>
              </div>

              <div className="bg-white/90 backdrop-blur-md p-6 rounded-lg border border-white/30 shadow-lg animate-fade-in-up hover:shadow-xl transition-all duration-300 hover:scale-[1.02]" style={{ animationDelay: '0.4s' }}>
                <p className="text-gray-800 font-medium">"This platform transformed our review process, saving hours of administrative work and providing meaningful insights."</p>
                <p className="text-blue-600 mt-2 font-medium">- Sarah Johnson, HR Director</p>
              </div>
            </div>
          </div>

          <div className="flex items-center justify-end pr-8">
            <PageTransition>
              <Card className="w-full max-w-md shadow-lg hover:shadow-xl transition-shadow duration-300 backdrop-blur-sm bg-white border-gray-500/20">
                <CardHeader className="space-y-1">
                  <CardTitle className="text-2xl text-center text-gray-900">
                    Sign in to your account
                  </CardTitle>
                  <CardDescription className="text-center">
                    Enter your credentials to access your performance evaluation dashboard
                  </CardDescription>
                </CardHeader>
                <CardContent className="space-y-4">
                  <form onSubmit={handleLogin}>
                    <div className="space-y-4">
                      <div className="space-y-2">
                        <Label htmlFor="username">Username</Label>
                        <Input
                          id="username"
                          type="text"
                          placeholder="Enter username"
                          value={username}
                          onChange={(e) => setUsername(e.target.value)}
                          required
                        />
                      </div>
                      <div className="space-y-2">
                        <div className="flex items-center justify-between">
                          <Label htmlFor="password">Password</Label>
                          <button 
                            type="button"
                            onClick={() => setShowForgotPasswordModal(true)}
                            className="text-sm text-indigo-600 hover:underline"
                          >
                            Forgot password?
                          </button>
                        </div>
                        <Input
                          id="password"
                          type="password"
                          placeholder="••••••••"
                          value={password}
                          onChange={(e) => setPassword(e.target.value)}
                          required
                        />
                      </div>
                      <div className="flex items-center space-x-2">
                        <input
                          id="remember-me"
                          type="checkbox"
                          checked={rememberMe}
                          onChange={(e) => setRememberMe(e.target.checked)}
                          className="h-4 w-4 text-blue-600 focus:ring-blue-500 border-gray-300 rounded"
                        />
                        <Label htmlFor="remember-me" className="text-sm text-gray-600">
                          Remember me
                        </Label>
                      </div>
                      {loginError && (
                        <div className="text-red-600 text-sm text-center bg-red-50 p-2 rounded">
                          {loginError}
                        </div>
                      )}
                      <Button
                        type="submit"
                        className="w-full bg-blue-600 text-white hover:bg-green-700"
                        disabled={isLoggingIn}
                      >
                        {isLoggingIn ? (
                          <>
                            <div className="animate-spin rounded-full h-4 w-4 border-b-2 border-white mr-2"></div>
                            Signing in...
                          </>
                        ) : (
                          'Sign in'
                        )}
                      </Button>
                    </div>
                  </form>

                  <div className="text-center pt-4">
                    <p className="text-sm text-gray-600">
                      Don't have an account?{' '}
                      <Link href="/register" className="text-blue-600 hover:underline font-medium">
                        Create one here
                      </Link>
                    </p>
                  </div>

                  <div className="relative my-4">
                    <div className="absolute inset-0 flex items-center">
                      <span className="w-full border-t" />
                    </div>
                    <div className="relative flex justify-center text-xs uppercase">
                      <span className="bg-background px-2 text-muted-foreground">
                        Or continue with
                      </span>
                    </div>
                  </div>
                  <div className="grid grid-cols-1 gap-4">
                    <Button
                      variant="outline"
                      onClick={() => setShowGoogleLoginModal(true)}
                      className="w-full"
                    >
                      <svg className="mr-2 h-4 w-4" xmlns="http://www.w3.org/2000/svg" viewBox="0 0 488 512">
                        <path fill="currentColor" d="M488 261.8C488 403.3 391.1 504 248 504 110.8 504 0 393.2 0 256S110.8 8 248 8c66.8 0 123 24.5 166.3 64.9l-67.5 64.9C258.5 52.6 94.3 116.6 94.3 256c0 86.5 69.1 156.6 153.7 156.6 98.2 0 135-70.4 140.8-106.9H248v-85.3h236.1c2.3 12.7 3.9 24.9 3.9 41.4z" />
                      </svg>
                      Continue with Google
                    </Button>
                  </div>
                </CardContent>
              </Card>
            </PageTransition>
          </div>
        </div>
      </main>

      {/* Footer */}
      <footer className="relative z-10 bg-blue-600 mt-20 py-8 ">
        <div className="container mx-auto px-4">
          <div className="grid grid-cols-1 md:grid-cols-3 gap-8">
            <div>
              <div className="flex items-center space-x-3 mb-4">
                <img src="/smct.png" alt="SMCT Group of Companies" className="h-10 w-auto" />
              </div>
              <p className="text-white">Making performance evaluations meaningful and efficient for organizations of all sizes.</p>
            </div>

            <div>
              <h3 className="font-semibold text-white mb-4">Resources</h3>
              <ul className="space-y-2">
                <li><a href="#" className="text-white hover:text-yellow-300">Help Center</a></li>
              </ul>
            </div>
            <div>
              <h3 className="font-semibold text-white mb-4">Company</h3>
              <ul className="space-y-2">
                <li><a href="#" className="text-white hover:text-yellow-300">About Us</a></li>
                <li><a href="#" className="text-white hover:text-yellow-300">Contact</a></li>
              </ul>
            </div>
          </div>
          <div className="border-t border-blue-500 mt-8 pt-8 flex flex-col md:flex-row justify-between items-center">
            <p className="text-white text-sm">© 2026 SMCT Group of Companies. All rights reserved.</p>


            <div className="flex space-x-4 mt-4 md:mt-0">
              <a href="#" className="text-white hover:text-yellow-300">
                <svg className="h-6 w-6" fill="currentColor" viewBox="0 0 24 24" xmlns="http://www.w3.org/2000/svg">
                  <path d="M279.14 288l14.22-92.66h-88.91v-60.13c0-25.35 12.42-50.06 52.24-50.06h40.42V6.26S260.43 0 225.36 0c-73.22 0-121.08 44.38-121.08 124.72v70.62H22.89V288h81.39v224h100.17V288z" />
                </svg>
              </a>
            </div>
          </div>
        </div>
        {/* Clear Session Button */}
        <div className="mt-4 flex justify-end px-4">
          <Button
            size="lg"
            onClick={() => {
              localStorage.clear();
              sessionStorage.clear();
              window.location.reload();
            }}
            className="text-base text-white bg-blue-600 hover-text-white hover:bg-blue-700"
          >
            🔄 Clear Session & Start Fresh
          </Button>
        </div>
      </footer>

      {/* About Modal */}
      <Dialog open={isAboutModalOpen} onOpenChangeAction={setIsAboutModalOpen}>
        <DialogContent 
          className="max-w-4xl max-h-[85vh] overflow-y-auto mx-4 my-8 p-6 animate-in zoom-in-95 duration-300 custom-scrollbar"
          style={{
            animation: isAboutModalOpen ? 'modalPopup 0.3s ease-out' : 'modalPopdown 0.3s ease-in'
          }}
        >
          <style jsx>{`
            @keyframes modalPopup {
              0% {
                transform: scale(0.8) translateY(20px);
                opacity: 0;
              }
              50% {
                transform: scale(1.05) translateY(-5px);
                opacity: 0.9;
              }
              100% {
                transform: scale(1) translateY(0);
                opacity: 1;
              }
            }
            @keyframes modalPopdown {
              0% {
                transform: scale(1) translateY(0);
                opacity: 1;
              }
              100% {
                transform: scale(0.8) translateY(20px);
                opacity: 0;
              }
            }
            
            .custom-scrollbar::-webkit-scrollbar {
              width: 8px;
            }
            
            .custom-scrollbar::-webkit-scrollbar-track {
              background: #f1f5f9;
              border-radius: 10px;
            }
            
            .custom-scrollbar::-webkit-scrollbar-thumb {
              background: linear-gradient(180deg, #3b82f6, #1d4ed8);
              border-radius: 10px;
              border: 2px solid #f1f5f9;
            }
            
            .custom-scrollbar::-webkit-scrollbar-thumb:hover {
              background: linear-gradient(180deg, #2563eb, #1e40af);
            }
            
            .custom-scrollbar::-webkit-scrollbar-thumb:active {
              background: linear-gradient(180deg, #1d4ed8, #1e3a8a);
            }
            
            /* Firefox scrollbar */
            .custom-scrollbar {
              scrollbar-width: thin;
              scrollbar-color: #3b82f6 #f1f5f9;
            }
          `}</style>
          <DialogHeader className="flex justify-between items-start">
            <div>
              <DialogTitle className="text-xl font-bold text-blue-600 mb-1">
                About SMCT Performance Evaluation System
              </DialogTitle>
              <DialogDescription className="text-sm text-gray-600">
                Empowering organizations with comprehensive performance management solutions
              </DialogDescription>
            </div>
            <button
              onClick={() => setIsAboutModalOpen(false)}
              className="p-2 hover:bg-gray-100 rounded-full transition-colors"
              aria-label="Close modal"
            >
              <svg className="w-6 h-6 text-gray-500" fill="none" stroke="currentColor" viewBox="0 0 24 24">
                <path strokeLinecap="round" strokeLinejoin="round" strokeWidth="2" d="M6 18L18 6M6 6l12 12"></path>
              </svg>
            </button>
          </DialogHeader>

          <div className="space-y-4 py-3">
            {/* What is the Evaluation App */}
            <div className="bg-gradient-to-r from-blue-50 to-indigo-50 p-3 rounded-md border border-blue-100">
              <h3 className="text-base font-semibold text-gray-800 mb-2 flex items-center">
                <span className="w-5 h-5 bg-blue-600 rounded-md flex items-center justify-center mr-2">
                  <svg className="w-3 h-3 text-white" fill="none" stroke="currentColor" viewBox="0 0 24 24">
                    <path strokeLinecap="round" strokeLinejoin="round" strokeWidth="2" d="M13 16h-1v-4h-1m1-4h.01M21 12a9 9 0 11-18 0 9 9 0 0118 0z"></path>
                  </svg>
                </span>
                What is the SMCT Evaluation App?
              </h3>
              <p className="text-gray-700 leading-relaxed text-xs">
                The SMCT Performance Evaluation System is a comprehensive digital platform designed to streamline
                and enhance the performance review process within organizations. Our system transforms traditional
                paper-based evaluations into an efficient, data-driven approach that benefits both employees and managers.
              </p>
            </div>

            {/* Key Features */}
            <div className="space-y-2">
              <h3 className="text-base font-semibold text-gray-800 mb-3 flex items-center">
                <span className="w-5 h-5 bg-blue-600 rounded-md flex items-center justify-center mr-2">
                  <svg className="w-3 h-3 text-white" fill="none" stroke="currentColor" viewBox="0 0 24 24">
                    <path strokeLinecap="round" strokeLinejoin="round" strokeWidth="2" d="M9 12l2 2 4-4m6 2a9 9 0 11-18 0 9 9 0 0118 0z"></path>
                  </svg>
                </span>
                Key Features
              </h3>
              <div className="grid grid-cols-1 gap-3">
                <div className="bg-white p-3 rounded-md border border-gray-200 shadow-sm hover:shadow-md transition-shadow">
                  <div className="flex items-start space-x-3">
                    <div className="w-8 h-8 bg-blue-100 rounded-md flex items-center justify-center flex-shrink-0">
                      <span className="text-base">📋</span>
                    </div>
                    <div className="flex-1">
                      <h4 className="font-medium text-gray-800 mb-1 text-sm">Customizable Templates</h4>
                      <p className="text-gray-600 text-xs">Create and customize evaluation forms tailored to different roles and departments</p>
                    </div>
                  </div>
                </div>
                <div className="bg-white p-3 rounded-md border border-gray-200 shadow-sm hover:shadow-md transition-shadow">
                  <div className="flex items-start space-x-3">
                    <div className="w-8 h-8 bg-blue-100 rounded-md flex items-center justify-center flex-shrink-0">
                      <span className="text-base">📊</span>
                    </div>
                    <div className="flex-1">
                      <h4 className="font-medium text-gray-800 mb-1 text-sm">Real-time Analytics</h4>
                      <p className="text-gray-600 text-xs">Track performance trends and generate insightful reports</p>
                    </div>
                  </div>
                </div>
                <div className="bg-white p-3 rounded-md border border-gray-200 shadow-sm hover:shadow-md transition-shadow">
                  <div className="flex items-start space-x-3">
                    <div className="w-8 h-8 bg-blue-100 rounded-md flex items-center justify-center flex-shrink-0">
                      <span className="text-base">🎯</span>
                    </div>
                    <div className="flex-1">
                      <h4 className="font-medium text-gray-800 mb-1 text-sm">Goal Setting & Tracking</h4>
                      <p className="text-gray-600 text-xs">Set SMART goals and monitor progress throughout the evaluation period</p>
                    </div>
                  </div>
                </div>
                <div className="bg-white p-3 rounded-md border border-gray-200 shadow-sm hover:shadow-md transition-shadow">
                  <div className="flex items-start space-x-3">
                    <div className="w-8 h-8 bg-blue-100 rounded-md flex items-center justify-center flex-shrink-0">
                      <span className="text-base">🤝</span>
                    </div>
                    <div className="flex-1">
                      <h4 className="font-medium text-gray-800 mb-1 text-sm">360° Feedback</h4>
                      <p className="text-gray-600 text-xs">Collect feedback from peers, managers, and direct reports</p>
                    </div>
                  </div>
                </div>
              </div>
            </div>

            {/* Benefits */}
            <div className="space-y-2">
              <h3 className="text-base font-semibold text-gray-800 mb-3 flex items-center">
                <span className="w-5 h-5 bg-blue-600 rounded-md flex items-center justify-center mr-2">
                  <svg className="w-3 h-3 text-white" fill="none" stroke="currentColor" viewBox="0 0 24 24">
                    <path strokeLinecap="round" strokeLinejoin="round" strokeWidth="2" d="M12 8v4l3 3m6-3a9 9 0 11-18 0 9 9 0 0118 0z"></path>
                  </svg>
                </span>
                Benefits for Organizations
              </h3>
              <div className="bg-white p-3 rounded-md border border-gray-200 shadow-sm">
                <div className="space-y-2">
                  <div className="flex items-start space-x-3">
                    <div className="w-4 h-4 bg-blue-600 rounded-full flex items-center justify-center flex-shrink-0 mt-1">
                      <svg className="w-2 h-2 text-white" fill="none" stroke="currentColor" viewBox="0 0 24 24">
                        <path strokeLinecap="round" strokeLinejoin="round" strokeWidth="2" d="M5 13l4 4L19 7"></path>
                      </svg>
                    </div>
                    <p className="text-gray-700 text-sm">Reduce administrative burden and save time on manual processes</p>
                  </div>
                  <div className="flex items-start space-x-3">
                    <div className="w-4 h-4 bg-blue-600 rounded-full flex items-center justify-center flex-shrink-0 mt-1">
                      <svg className="w-2 h-2 text-white" fill="none" stroke="currentColor" viewBox="0 0 24 24">
                        <path strokeLinecap="round" strokeLinejoin="round" strokeWidth="2" d="M5 13l4 4L19 7"></path>
                      </svg>
                    </div>
                    <p className="text-gray-700 text-sm">Improve accuracy and consistency in performance assessments</p>
                  </div>
                  <div className="flex items-start space-x-3">
                    <div className="w-4 h-4 bg-blue-600 rounded-full flex items-center justify-center flex-shrink-0 mt-1">
                      <svg className="w-2 h-2 text-white" fill="none" stroke="currentColor" viewBox="0 0 24 24">
                        <path strokeLinecap="round" strokeLinejoin="round" strokeWidth="2" d="M5 13l4 4L19 7"></path>
                      </svg>
                    </div>
                    <p className="text-gray-700 text-sm">Enhance employee engagement and development through regular feedback</p>
                  </div>
                  <div className="flex items-start space-x-3">
                    <div className="w-4 h-4 bg-blue-600 rounded-full flex items-center justify-center flex-shrink-0 mt-1">
                      <svg className="w-2 h-2 text-white" fill="none" stroke="currentColor" viewBox="0 0 24 24">
                        <path strokeLinecap="round" strokeLinejoin="round" strokeWidth="2" d="M5 13l4 4L19 7"></path>
                      </svg>
                    </div>
                    <p className="text-gray-700 text-sm">Make data-driven decisions for promotions and career development</p>
                  </div>
                </div>
              </div>
            </div>

            {/* How it Works */}
            <div className="space-y-2">
              <h3 className="text-base font-semibold text-gray-800 mb-3 flex items-center">
                <span className="w-5 h-5 bg-blue-600 rounded-md flex items-center justify-center mr-2">
                  <svg className="w-3 h-3 text-white" fill="none" stroke="currentColor" viewBox="0 0 24 24">
                    <path strokeLinecap="round" strokeLinejoin="round" strokeWidth="2" d="M19 14l-7 7m0 0l-7-7m7 7V3"></path>
                  </svg>
                </span>
                How It Works
              </h3>
              <div className="grid grid-cols-1 md:grid-cols-3 gap-3">
                <div className="text-center p-3 bg-white rounded-md border border-gray-200 shadow-sm hover:shadow-md transition-shadow">
                  <div className="w-8 h-8 bg-gradient-to-br from-blue-500 to-blue-600 rounded-full flex items-center justify-center mx-auto mb-2">
                    <span className="text-white font-bold text-xs">1</span>
                  </div>
                  <h4 className="font-medium text-gray-800 mb-1 text-xs">Setup & Configuration</h4>
                  <p className="text-gray-600 text-xs">Configure evaluation criteria and templates for your organization</p>
                </div>
                <div className="text-center p-3 bg-white rounded-md border border-gray-200 shadow-sm hover:shadow-md transition-shadow">
                  <div className="w-8 h-8 bg-gradient-to-br from-blue-500 to-blue-600 rounded-full flex items-center justify-center mx-auto mb-2">
                    <span className="text-white font-bold text-xs">2</span>
                  </div>
                  <h4 className="font-medium text-gray-800 mb-1 text-xs">Evaluation Process</h4>
                  <p className="text-gray-600 text-xs">Conduct evaluations with structured forms and real-time feedback</p>
                </div>
                <div className="text-center p-3 bg-white rounded-md border border-gray-200 shadow-sm hover:shadow-md transition-shadow">
                  <div className="w-8 h-8 bg-gradient-to-br from-blue-500 to-blue-600 rounded-full flex items-center justify-center mx-auto mb-2">
                    <span className="text-white font-bold text-xs">3</span>
                  </div>
                  <h4 className="font-medium text-gray-800 mb-1 text-xs">Analysis & Insights</h4>
                  <p className="text-gray-600 text-xs">Generate reports and insights to drive organizational growth</p>
                </div>
              </div>
            </div>

            {/* Company Info */}
            <div className="bg-gradient-to-r from-blue-600 to-indigo-600 text-white p-4 rounded-md shadow-lg">
              <div className="flex items-center space-x-3 mb-3">
                <img src="/smct.png" alt="SMCT Group of Companies" className="h-10 w-auto" />
                <div>
                  <h3 className="text-lg font-bold">SMCT Group of Companies</h3>
                  <p className="text-blue-100 text-sm">Empowering organizations through innovative solutions</p>
                </div>
              </div>
              <p className="text-blue-100 text-xs leading-relaxed">
                As a leading provider of business solutions, we understand the challenges organizations face
                in managing performance evaluations. Our platform is built with years of experience in HR
                technology and organizational development, ensuring that every feature serves a real business need.
              </p>
            </div>
          </div>
        </DialogContent>
      </Dialog>

      {/* Suspension Modal */}
      {suspensionData && (
        <SuspensionModal
          isOpen={showSuspensionModal}
          onClose={() => {
            setShowSuspensionModal(false);
            setSuspensionData(null);
          }}
          suspensionData={suspensionData}
        />
      )}

      {/* Google Login Modal */}
      <GoogleLoginModal
        isOpen={showGoogleLoginModal}
        onCloseAction={() => setShowGoogleLoginModal(false)}
        onSuccess={(user) => {
          console.log('Google login successful:', user);
          // The modal will handle the login and redirect
        }}
      />

      {/* Forgot Password Modal */}
      <ForgotPasswordModal
        isOpen={showForgotPasswordModal}
        onCloseAction={() => setShowForgotPasswordModal(false)}
      />

      {/* Incorrect Password Dialog */}
      <Dialog open={showIncorrectPasswordDialog} onOpenChangeAction={setShowIncorrectPasswordDialog}>
        <DialogContent className="max-w-sm w-[90vw] sm:w-full px-6 py-6">
          <div className="space-y-3 fade-in-scale">
            <div className="flex justify-center mt-1">
              <div className="w-16 h-16 flex items-center justify-center p-1">
                <svg viewBox="0 0 52 52" className="w-12 h-12 overflow-visible">
                  <circle className="error-circle" cx="26" cy="26" r="24" fill="none" />
                  <path className="error-x-line1" fill="none" d="M16 16 l20 20" />
                  <path className="error-x-line2" fill="none" d="M36 16 l-20 20" />
                </svg>
              </div>
            </div>
            <style jsx>{`
              .fade-in-scale { animation: fadeInScale 200ms ease-out both; }
              @keyframes fadeInScale { from { opacity: 0; transform: scale(0.98); } to { opacity: 1; transform: scale(1); } }
              .error-circle { stroke: #dc2626; stroke-width: 3; stroke-linecap: round; stroke-dasharray: 160; stroke-dashoffset: 160; animation: draw-error-circle 0.6s ease-out forwards; }
              .error-x-line1 { stroke: #dc2626; stroke-width: 4; stroke-linecap: round; stroke-linejoin: round; stroke-dasharray: 30; stroke-dashoffset: 30; animation: draw-x-line1 0.4s ease-out 0.3s forwards; }
              .error-x-line2 { stroke: #dc2626; stroke-width: 4; stroke-linecap: round; stroke-linejoin: round; stroke-dasharray: 30; stroke-dashoffset: 30; animation: draw-x-line2 0.4s ease-out 0.5s forwards; }
              @keyframes draw-error-circle { to { stroke-dashoffset: 0; } }
              @keyframes draw-x-line1 { to { stroke-dashoffset: 0; } }
              @keyframes draw-x-line2 { to { stroke-dashoffset: 0; } }
            `}</style>
            <p className="text-lg font-medium text-gray-900 text-center">Incorrect Password</p>
            <p className="text-sm text-gray-600 text-center">Please try again with the correct password.</p>
          </div>
        </DialogContent>
      </Dialog>
    </div>
  );
}<|MERGE_RESOLUTION|>--- conflicted
+++ resolved
@@ -16,11 +16,7 @@
 import { useUser } from '@/contexts/UserContext';
 import { useRouter } from 'next/navigation';
 import { toastMessages } from '@/lib/toastMessages';
-<<<<<<< HEAD
-import clientDataService from '@/lib/clientDataService.api';
-=======
 import clientDataService from '@/lib/clientDataService';
->>>>>>> bf3116b2
 
 export default function LandingLoginPage() {
   const [username, setUsername] = useState('');
@@ -38,9 +34,6 @@
 
   const { login, isLoading } = useUser();
   const router = useRouter();
-
-<<<<<<< HEAD
-=======
   // Force refresh accounts data on login page load (clears cache)
   useEffect(() => {
     clientDataService.forceRefreshAccounts();
@@ -57,8 +50,6 @@
     };
   }, [isAboutModalOpen]);
 
->>>>>>> bf3116b2
-
   // Remove automatic redirect - let users stay on login page even if authenticated
   // This allows users to see the login form and choose to log in again or navigate elsewhere
 
@@ -75,14 +66,9 @@
       
       const user =  await clientDataService.login(username, password, rememberMe);
       if (user) {
-
-<<<<<<< HEAD
-        console.log('Login successful');
-=======
       if (result === true) {
         // Login successful - continue with real processing
         console.log('✅ Login successful');
->>>>>>> bf3116b2
 
         // Simulate additional authentication steps
         await new Promise(resolve => setTimeout(resolve, 1000)); // Session creation
@@ -103,10 +89,6 @@
         await new Promise(resolve => setTimeout(resolve, 500));
 
         // Get user role for personalized loading message
-<<<<<<< HEAD
-        // const storedUser = localStorage.getItem('authenticatedUser');
-          console.log('User role for redirect:', user.role);
-=======
         const storedUser = localStorage.getItem('authenticatedUser');
         console.log('🔍 DEBUG - localStorage check:', {
           hasStoredUser: !!storedUser,
@@ -118,7 +100,6 @@
         if (storedUser) {
           const userData = JSON.parse(storedUser);
           console.log('✅ User role for redirect:', userData.role);
->>>>>>> bf3116b2
 
           const roleDashboards: Record<string, string> = {
             'admin': '/admin',
@@ -129,15 +110,6 @@
             'manager': '/evaluator'
           };
 
-<<<<<<< HEAD
-          const dashboardPath = roleDashboards[user.role || ''];
-          console.log('Redirecting to:', dashboardPath);
-
-          // Redirect immediately after all processing is complete
-          router.push(dashboardPath);
-        } else {
-          console.log('No user role data found, redirecting to default dashboard');
-=======
           const dashboardPath = roleDashboards[userData.role || ''] || '';
           console.log('🚀 Redirecting to:', dashboardPath);
           
@@ -159,7 +131,6 @@
           console.log('📦 Available localStorage keys:', Object.keys(localStorage));
           setShowLoadingScreen(false);
           setLoginError('Session error. Please try logging in again.');
->>>>>>> bf3116b2
         }
 
   //  if (result && typeof result === 'object' && result.suspended) {
