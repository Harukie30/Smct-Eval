'use client';

import { useState, useEffect } from 'react';
import { Button } from "@/components/ui/button";
import { Card, CardContent, CardDescription, CardHeader, CardTitle } from "@/components/ui/card";
import { Input } from "@/components/ui/input";
import { Label } from "@/components/ui/label";
import { Dialog, DialogContent, DialogDescription, DialogHeader, DialogTitle } from "@/components/ui/dialog";
import Link from 'next/link';
import PageTransition from '@/components/PageTransition';
import RealLoadingScreen from '@/components/RealLoadingScreen';
import InstantLoadingScreen from '@/components/InstantLoadingScreen';
import SuspensionModal from '@/components/SuspensionModal';
import GoogleLoginModal from '@/components/GoogleLoginModal';
import ForgotPasswordModal from '@/components/ForgotPasswordModal';
import RoleSelectionModal from '@/components/RoleSelectionModal';
import ContactDevsModal from '@/components/ContactDevsModal'; // Import new modal
import PendingApprovalModal from '@/components/PendingApprovalModal'; // Import pending approval modal
import { useUser } from '@/contexts/UserContext';
import { useRouter } from 'next/navigation';
import { toastMessages } from '@/lib/toastMessages';
<<<<<<< HEAD
=======
import clientDataService from '@/lib/clientDataService';
>>>>>>> b3e3158f

export default function LandingLoginPage() {
  const [username, setUsername] = useState('');
  const [password, setPassword] = useState('');
  const [rememberMe, setRememberMe] = useState(false);
  const [isAboutModalOpen, setIsAboutModalOpen] = useState(false);
  const [loginError, setLoginError] = useState('');
  const [isLoggingIn,] = useState(false);
  const [showLoadingScreen, setShowLoadingScreen] = useState(false);
  const [showSuspensionModal, setShowSuspensionModal] = useState(false);
  const [suspensionData, setSuspensionData] = useState<any>(null);
  const [showGoogleLoginModal, setShowGoogleLoginModal] = useState(false);
  const [showIncorrectPasswordDialog, setShowIncorrectPasswordDialog] = useState(false);
  const [showForgotPasswordModal, setShowForgotPasswordModal] = useState(false);
  const [showRoleSelection, setShowRoleSelection] = useState(false);
  const [showContactDevsModal, setShowContactDevsModal] = useState(false); // New state for ContactDevsModal
  const [showPendingApprovalModal, setShowPendingApprovalModal] = useState(false); // New state for PendingApprovalModal
  const [pendingAccountData, setPendingAccountData] = useState<any>(null); // Store pending account data

  const { login, isLoading, user, setUserRole } = useUser();
  const router = useRouter();
<<<<<<< HEAD
=======
  // Force refresh accounts data on login page load (clears cache)
  useEffect(() => {
    clientDataService.forceRefreshAccounts();
  }, []);
>>>>>>> b3e3158f

  useEffect(() => {
    if (isAboutModalOpen) {
      document.body.style.overflow = 'hidden';
    } else {
      document.body.style.overflow = 'unset';
    }
    return () => {
      document.body.style.overflow = 'unset';
    };
  }, [isAboutModalOpen]);
<<<<<<< HEAD

=======
>>>>>>> b3e3158f

  // Remove automatic redirect - let users stay on login page even if authenticated
  // This allows users to see the login form and choose to log in again or navigate elsewhere

  const handleLogin = async (e: any) => {
    e.preventDefault();
    setLoginError('');
    
    // Show loading screen immediately - use flushSync for instant rendering
    setShowLoadingScreen(true);

    try {
      // Simulate real authentication steps with actual processing
      await new Promise(resolve => setTimeout(resolve, 1200)); // Initial validation delay
      
<<<<<<< HEAD
<<<<<<< Updated upstream
<<<<<<< Updated upstream
      const result = await login(username, password);

      if (result === true) {
        // Login successful - continue with real processing
        console.log('Login successful');
=======
      const user =  await clientDataService.login(username, password, rememberMe);
      if (user) {
      if (result === true) {
        // Login successful - continue with real processing
        console.log('✅ Login successful');
>>>>>>> b3e3158f

        // Simulate additional authentication steps
        await new Promise(resolve => setTimeout(resolve, 1000)); // Session creation
        await new Promise(resolve => setTimeout(resolve, 800)); // Permission loading
        await new Promise(resolve => setTimeout(resolve, 600)); // Final setup

        // Show success toast
        toastMessages.login.success(username);

        // Set remember me preference
        if (rememberMe) {
          localStorage.setItem('keepLoggedIn', 'true');
        } else {
          localStorage.setItem('keepLoggedIn', 'false');
        }

        // IMPORTANT: Wait a bit longer to ensure UserContext state is fully updated
        await new Promise(resolve => setTimeout(resolve, 500));

        // Get user role for personalized loading message
        const storedUser = localStorage.getItem('authenticatedUser');
<<<<<<< HEAD
        if (storedUser) {
          const user = JSON.parse(storedUser);
          console.log('User role for redirect:', user.role);
=======
        console.log('🔍 DEBUG - localStorage check:', {
          hasStoredUser: !!storedUser,
          storedUserData: storedUser ? JSON.parse(storedUser) : null,
          keepLoggedIn: localStorage.getItem('keepLoggedIn'),
          isAuthenticated: !!user // Check if user state is set
        });
        
        if (storedUser) {
          const userData = JSON.parse(storedUser);
          console.log('✅ User role for redirect:', userData.role);
>>>>>>> b3e3158f

          const roleDashboards: Record<string, string> = {
            'admin': '/admin',
            'hr': '/hr-dashboard',
            'hr-manager': '/hr-dashboard',
            'evaluator': '/evaluator',
            'employee': '/employee-dashboard',
            'manager': '/evaluator'
          };

<<<<<<< HEAD
          const dashboardPath = roleDashboards[user.role || ''] || '/dashboard';
          console.log('Redirecting to:', dashboardPath);

          // Redirect immediately after all processing is complete
          router.push(dashboardPath);
        } else {
          console.log('No user data found, redirecting to default dashboard');
          router.push('/dashboard');
=======
          const dashboardPath = roleDashboards[userData.role || ''] || '';
          console.log('🚀 Redirecting to:', dashboardPath);
          
          if (!dashboardPath) {
            console.error('❌ No dashboard path found for role:', userData.role);
            setShowLoadingScreen(false);
            setLoginError('Invalid user role. Please contact support.');
            return;
          }
          
          // Wait to ensure authentication state is propagated
          console.log('⏳ Waiting for authentication state to propagate...');
          await new Promise(resolve => setTimeout(resolve, 300));
          
          console.log('🔄 Executing redirect now...');
          router.push(dashboardPath);
        } else {
          console.error('❌ No user data found in localStorage!');
          console.log('📦 Available localStorage keys:', Object.keys(localStorage));
          setShowLoadingScreen(false);
          setLoginError('Session error. Please try logging in again.');
>>>>>>> b3e3158f
        }
      } else if (result && typeof result === 'object' && result.requiresRoleSelection) {
        // User has multiple roles - show role selection modal
        console.log('Multiple roles detected, showing role selection');
        setShowLoadingScreen(false);
        setShowRoleSelection(true);
      } else if (result && typeof result === 'object' && result.suspended) {
        // Account is suspended
        console.log('Account suspended result:', result);
        console.log('Suspension data:', result.data);
        setSuspensionData(result.data);
        setShowSuspensionModal(true);
        setShowLoadingScreen(false); // Hide loading screen
      } else if (result && typeof result === 'object' && result.pending) {
        // Account is pending approval
        console.log('Account pending approval:', result);
        setPendingAccountData(result.pendingData);
        setShowPendingApprovalModal(true);
        setShowLoadingScreen(false); // Hide loading screen
      } else {
        const errorMessage = 'Invalid username or password. Please try again.';
        setLoginError(errorMessage);
=======
   const login = async (username: string, password: string, rememberMe: boolean): Promise<User | null> => {
  try {
    setIsLoading(true);
    await apiService.login(username, password, rememberMe);
    await fetchUser(); // Fetch authenticated user data

=======
   const login = async (username: string, password: string, rememberMe: boolean): Promise<User | null> => {
  try {
    setIsLoading(true);
    await apiService.login(username, password, rememberMe);
    await fetchUser(); // Fetch authenticated user data

>>>>>>> Stashed changes
    const storedUser = JSON.parse(localStorage.getItem('user') || '{}');
    setUser(storedUser);
    setIsAuthenticated(true);
    return storedUser; // ✅ return user so you can use it in the login form
  } catch (err) {
    console.error('Login failed:', err);
    setIsAuthenticated(false);
    throw err;
  } finally {
    setIsLoading(false);
  }
};

  //  if (result && typeof result === 'object' && result.suspended) {
  //       // Account is suspended
  //       console.log('Account suspended result:', result);
  //       console.log('Suspension data:', result.data);
  //       setSuspensionData(result.data);
  //       setShowSuspensionModal(true);
  //       setShowLoadingScreen(false); // Hide loading screen
  //     }
      } catch(error: any ) {
        // const errorMessage = 'Invalid username or password. Please try again.';
        console.log(error)
        setLoginError(error.message);
>>>>>>> Stashed changes
        toastMessages.login.error();
        setShowLoadingScreen(false); // Hide loading screen
        // Show incorrect password dialog
        setShowIncorrectPasswordDialog(true);
        setTimeout(() => setShowIncorrectPasswordDialog(false), 1400);
      }
    } catch (error) {
      console.error('Login error:', error);
      const errorMessage = 'An error occurred during login. Please try again.';
      setLoginError(errorMessage);
      toastMessages.login.networkError();
      setShowLoadingScreen(false); // Hide loading screen
    }
  };

<<<<<<< Updated upstream
  const handleRoleSelected = (selectedRole: string) => {
    console.log('Role selected:', selectedRole);
    setUserRole(selectedRole);
    setShowRoleSelection(false);
    // Router.push is handled inside the modal component
  };

=======
>>>>>>> Stashed changes
  // if (isLoading) {
  //   return (
  //     <PageTransition>
  //       <RealLoadingScreen
  //         message="Initializing System..."
  //         onComplete={() => setShowLoadingScreen(false)}
  //       />
  //     </PageTransition>
  //   );
  // }

  // Remove automatic redirect screen - show login form even if authenticated

  // Show instant loading screen during login process
  if (showLoadingScreen) {
    return (
      <div style={{ 
        position: 'fixed', 
        top: 0, 
        left: 0, 
        width: '100%', 
        height: '100%', 
        zIndex: 9999 
      }}>
        <InstantLoadingScreen
          message="Authenticating..."
          onComplete={() => setShowLoadingScreen(false)}
        />
      </div>
    );
  }

  return (
    <div className="min-h-screen relative overflow-hidden">
      {/* Main Gradient Background */}
      <div className="absolute inset-0 bg-gradient-to-r from-white via-blue-50 to-blue-600"></div>
      
      {/* Single Geometric Pattern Overlay - Gradient from left to right */}
      <div className="absolute inset-0">
        <svg className="w-full h-full" viewBox="0 0 1000 1000" preserveAspectRatio="xMidYMid slice">
          <defs>
            {/* Gradient mask for fading effect */}
            <linearGradient id="fadeGradient" x1="0%" y1="0%" x2="100%" y2="0%">
              <stop offset="0%" style={{stopColor:'rgba(255,255,255,0)', stopOpacity:0}} />
              <stop offset="30%" style={{stopColor:'rgba(255,255,255,0)', stopOpacity:0}} />
              <stop offset="60%" style={{stopColor:'rgba(255,255,255,0.3)', stopOpacity:0.3}} />
              <stop offset="100%" style={{stopColor:'rgba(255,255,255,1)', stopOpacity:1}} />
            </linearGradient>
            
            {/* Single hexagon pattern */}
            <pattern id="hexagons" x="0" y="0" width="100" height="87" patternUnits="userSpaceOnUse">
              <polygon points="50,8 75,25 75,62 50,79 25,62 25,25" fill="rgba(59, 130, 246, 0.12)" stroke="rgba(59, 130, 246, 0.3)" strokeWidth="0.8"/>
            </pattern>
          </defs>
          
          {/* Apply single pattern with gradient mask */}
          <rect width="100%" height="100%" fill="url(#hexagons)" mask="url(#patternMask)"/>
          
          {/* Create mask for gradient effect */}
          <mask id="patternMask">
            <rect width="100%" height="100%" fill="url(#fadeGradient)"/>
          </mask>
        </svg>
      </div>
      
      {/* Single Geometric Elements - Hexagons only */}
      <div className="absolute top-20 right-20 w-24 h-24 opacity-30">
        <svg viewBox="0 0 100 100" className="w-full h-full">
          <polygon points="50,10 80,30 80,70 50,90 20,70 20,30" fill="rgba(59, 130, 246, 0.2)" stroke="rgba(59, 130, 246, 0.4)" strokeWidth="1"/>
        </svg>
      </div>
      
      <div className="absolute bottom-32 right-40 w-20 h-20 opacity-35">
        <svg viewBox="0 0 100 100" className="w-full h-full">
          <polygon points="50,5 85,25 85,75 50,95 15,75 15,25" fill="rgba(59, 130, 246, 0.15)" stroke="rgba(59, 130, 246, 0.3)" strokeWidth="1"/>
        </svg>
      </div>
      
      <div className="absolute top-40 left-20 w-16 h-16 opacity-5">
        <svg viewBox="0 0 100 100" className="w-full h-full">
          <polygon points="50,15 75,35 75,65 50,85 25,65 25,35" fill="rgba(59, 130, 246, 0.08)" stroke="rgba(59, 130, 246, 0.15)" strokeWidth="0.5"/>
        </svg>
      </div>
      
      {/* Right side additional hexagons */}
      <div className="absolute top-1/2 right-10 w-12 h-12 opacity-20">
        <svg viewBox="0 0 100 100" className="w-full h-full">
          <polygon points="50,10 80,30 80,70 50,90 20,70 20,30" fill="rgba(59, 130, 246, 0.1)" stroke="rgba(59, 130, 246, 0.25)" strokeWidth="0.8"/>
        </svg>
      </div>
      
      <div className="absolute bottom-1/2 right-20 w-10 h-10 opacity-25">
        <svg viewBox="0 0 100 100" className="w-full h-full">
          <polygon points="50,10 80,30 80,70 50,90 20,70 20,30" fill="rgba(59, 130, 246, 0.12)" stroke="rgba(59, 130, 246, 0.2)" strokeWidth="0.6"/>
        </svg>
      </div>
      

      {/* Header */}
      <header className="relative z-10 flex justify-between items-center p-6">
      <div className="flex items-center space-x-3">
                <img src="/smct.png" alt="SMCT Group of Companies" className="h-30 w-auto" />
              </div>
        <nav className="hidden md:flex bg-white/10 backdrop-blur-sm rounded-full px-4 py-2 space-x-6">
          <button
            onClick={() => setIsAboutModalOpen(true)}
            className="text-white font-semibold hover:underline-offset-4 hover:underline hover:text-blue-100 transition-colors"
          >
            About
          </button>
          
        </nav>
      </header>
      

      {/* Main Content */}
      <main className="relative z-10 container mx-auto px-4 py-8">
        
        <div className="grid grid-cols-1 lg:grid-cols-2 gap-12">
          {/* Left Column - Landing Content */}
          <div className="flex flex-col justify-center space-y-8 relative group">
            {/* Subtle backdrop for better text readability */}
            
            <div className="relative z-10 animate-fade-in-up">
              
              <h1 className="text-4xl md:text-5xl font-bold text-gray-800 animate-fade-in-up" style={{ animationDelay: '0.1s' }}>
                Streamline Your <span className="text-blue-600 transition-colors duration-300 hover:text-blue-700">Performance Reviews</span>
              </h1>
              <p className="text-lg text-gray-600 animate-fade-in-up" style={{ animationDelay: '0.2s' }}>
                Our platform helps organizations conduct meaningful performance evaluations,
                track employee progress, and foster professional growth with intuitive tools and analytics.
              </p>

              <div className="space-y-4 animate-fade-in-up" style={{ animationDelay: '0.3s' }}>
                <div className="flex items-center group/item hover:translate-x-2 transition-transform duration-300 cursor-default">
                  <div className="w-6 h-6 bg-indigo-100 rounded-full flex items-center justify-center mr-3 group-hover/item:bg-indigo-200 group-hover/item:scale-110 transition-all duration-300">
                    <svg className="w-4 h-4 text-indigo-600" fill="none" stroke="currentColor" viewBox="0 0 24 24" xmlns="http://www.w3.org/2000/svg">
                      <path strokeLinecap="round" strokeLinejoin="round" strokeWidth="2" d="M5 13l4 4L19 7"></path>
                    </svg>
                  </div>
                  <span className="text-gray-700 group-hover/item:text-gray-800 transition-colors duration-300">Customizable evaluation templates</span>
                </div>
                <div className="flex items-center group/item hover:translate-x-2 transition-transform duration-300 cursor-default">
                  <div className="w-6 h-6 bg-indigo-100 rounded-full flex items-center justify-center mr-3 group-hover/item:bg-indigo-200 group-hover/item:scale-110 transition-all duration-300">
                    <svg className="w-4 h-4 text-indigo-600" fill="none" stroke="currentColor" viewBox="0 0 24 24" xmlns="http://www.w3.org/2000/svg">
                      <path strokeLinecap="round" strokeLinejoin="round" strokeWidth="2" d="M5 13l4 4L19 7"></path>
                    </svg>
                  </div>
                  <span className="text-gray-700 group-hover/item:text-gray-800 transition-colors duration-300">Real-time feedback and analytics</span>
                </div>
                <div className="flex items-center group/item hover:translate-x-2 transition-transform duration-300 cursor-default">
                  <div className="w-6 h-6 bg-indigo-100 rounded-full flex items-center justify-center mr-3 group-hover/item:bg-indigo-200 group-hover/item:scale-110 transition-all duration-300">
                    <svg className="w-4 h-4 text-indigo-600" fill="none" stroke="currentColor" viewBox="0 0 24 24" xmlns="http://www.w3.org/2000/svg">
                      <path strokeLinecap="round" strokeLinejoin="round" strokeWidth="2" d="M5 13l4 4L19 7"></path>
                    </svg>
                  </div>
                  <span className="text-gray-700 group-hover/item:text-gray-800 transition-colors duration-300">Goal tracking and progress monitoring</span>
                </div>
              </div>

              <div className="bg-white/90 backdrop-blur-md p-6 rounded-lg border border-white/30 shadow-lg animate-fade-in-up hover:shadow-xl transition-all duration-300 hover:scale-[1.02]" style={{ animationDelay: '0.4s' }}>
                <p className="text-gray-800 font-medium">"This platform transformed our review process, saving hours of administrative work and providing meaningful insights."</p>
               
              </div>
            </div>
          </div>

          <div className="flex items-center justify-end pr-8">
            <PageTransition>
              <Card className="w-full max-w-md shadow-lg hover:shadow-xl transition-shadow duration-300 backdrop-blur-sm bg-white border-gray-500/20">
                <CardHeader className="space-y-1">
                  <CardTitle className="text-2xl text-center text-gray-900">
                    Sign in to your account
                  </CardTitle>
                  <CardDescription className="text-center">
                    Enter your credentials to access your performance evaluation dashboard
                  </CardDescription>
                </CardHeader>
                <CardContent className="space-y-4">
                  <form onSubmit={handleLogin}>
                    <div className="space-y-4">
                      <div className="space-y-2">
                        <Label htmlFor="username">Username</Label>
                        <Input
                          id="username"
                          type="text"
                          placeholder="Enter username"
                          value={username}
                          onChange={(e) => setUsername(e.target.value)}
                          required
                        />
                      </div>
                      <div className="space-y-2">
                        <div className="flex items-center justify-between">
                          <Label htmlFor="password">Password</Label>
                          <button 
                            type="button"
                            onClick={() => setShowForgotPasswordModal(true)}
                            className="text-sm text-indigo-600 hover:underline"
                          >
                            Forgot password?
                          </button>
                        </div>
                        <Input
                          id="password"
                          type="password"
                          placeholder="••••••••"
                          value={password}
                          onChange={(e) => setPassword(e.target.value)}
                          required
                        />
                      </div>
                      <div className="flex items-center space-x-2">
                        <input
                          id="remember-me"
                          type="checkbox"
                          checked={rememberMe}
                          onChange={(e) => setRememberMe(e.target.checked)}
                          className="h-4 w-4 text-blue-600 focus:ring-blue-500 border-gray-300 rounded"
                        />
                        <Label htmlFor="remember-me" className="text-sm text-gray-600">
                          Remember me
                        </Label>
                      </div>
                      {loginError && (
                        <div className="text-red-600 text-sm text-center bg-red-50 p-2 rounded">
                          {loginError}
                        </div>
                      )}
                      <Button
                        type="submit"
                        className="w-full bg-blue-600 text-white hover:bg-green-700"
                        disabled={isLoggingIn}
                      >
                        {isLoggingIn ? (
                          <>
                            <div className="animate-spin rounded-full h-4 w-4 border-b-2 border-white mr-2"></div>
                            Signing in...
                          </>
                        ) : (
                          'Sign in'
                        )}
                      </Button>
                    </div>
                  </form>

                  <div className="text-center pt-4">
                    <p className="text-sm text-gray-600">
                      Don't have an account?{' '}
                      <Link href="/register" className="text-blue-600 hover:underline font-medium">
                        Create one here
                      </Link>
                    </p>
                  </div>

                  <div className="relative my-4">
                    <div className="absolute inset-0 flex items-center">
                      <span className="w-full border-t" />
                    </div>
                    <div className="relative flex justify-center text-xs uppercase">
                      <span className="bg-background px-2 text-muted-foreground">
                        Or continue with
                      </span>
                    </div>
                  </div>
                  <div className="grid grid-cols-1 gap-4">
                    <Button
                      variant="outline"
                      onClick={() => setShowGoogleLoginModal(true)}
                      className="w-full"
                    >
                      <svg className="mr-2 h-4 w-4" xmlns="http://www.w3.org/2000/svg" viewBox="0 0 488 512">
                        <path fill="currentColor" d="M488 261.8C488 403.3 391.1 504 248 504 110.8 504 0 393.2 0 256S110.8 8 248 8c66.8 0 123 24.5 166.3 64.9l-67.5 64.9C258.5 52.6 94.3 116.6 94.3 256c0 86.5 69.1 156.6 153.7 156.6 98.2 0 135-70.4 140.8-106.9H248v-85.3h236.1c2.3 12.7 3.9 24.9 3.9 41.4z" />
                      </svg>
                      Continue with Google
                    </Button>
                  </div>
                </CardContent>
              </Card>
            </PageTransition>
          </div>
        </div>
      </main>

      {/* Footer */}
      <footer className="relative z-10 bg-blue-600 mt-20 py-8 ">
        <div className="container mx-auto px-4">
          <div className="grid grid-cols-1 md:grid-cols-3 gap-8">
            <div>
              <div className="flex items-center space-x-3 mb-4">
                <img src="/smct.png" alt="SMCT Group of Companies" className="h-10 w-auto" />
              </div>
              <p className="text-white">Making performance evaluations meaningful and efficient for organizations of all sizes.</p>
            </div>

            <div>
              <h3 className="font-semibold text-white mb-4">Resources</h3>
              <ul className="space-y-2">
                <li><a href="#" onClick={() => setShowContactDevsModal(true)} className="text-white hover:text-yellow-300">Help Center</a></li>
              </ul>
            </div>
            
          </div>
          <div className="border-t border-blue-500 mt-8 pt-8 flex flex-col md:flex-row justify-between items-center">
            <p className="text-white text-sm">© 2026 SMCT Group of Companies. All rights reserved.</p>


            <div className="flex space-x-4 mt-4 md:mt-0">
              <a href="#" className="text-white hover:text-yellow-300">
                <svg className="h-6 w-6" fill="currentColor" viewBox="0 0 24 24" xmlns="http://www.w3.org/2000/svg">
                  <path d="M279.14 288l14.22-92.66h-88.91v-60.13c0-25.35 12.42-50.06 52.24-50.06h40.42V6.26S260.43 0 225.36 0c-73.22 0-121.08 44.38-121.08 124.72v70.62H22.89V288h81.39v224h100.17V288z" />
                </svg>
              </a>
            </div>
          </div>
        </div>
        {/* Clear Session Button */}
        <div className="mt-4 flex justify-end px-4">
          <Button
            size="lg"
            onClick={() => {
              localStorage.clear();
              sessionStorage.clear();
              window.location.reload();
            }}
            className="text-base text-white bg-blue-600 hover-text-white hover:bg-blue-700"
          >
            🔄 Clear Session & Start Fresh
          </Button>
        </div>
      </footer>

      {/* About Modal */}
      <Dialog open={isAboutModalOpen} onOpenChangeAction={setIsAboutModalOpen}>
        <DialogContent 
          className="max-w-4xl max-h-[85vh] overflow-y-auto mx-4 my-8 p-6 animate-in zoom-in-95 duration-300 custom-scrollbar"
          style={{
            animation: isAboutModalOpen ? 'modalPopup 0.3s ease-out' : 'modalPopdown 0.3s ease-in'
          }}
        >
          <style jsx>{`
            @keyframes modalPopup {
              0% {
                transform: scale(0.8) translateY(20px);
                opacity: 0;
              }
              50% {
                transform: scale(1.05) translateY(-5px);
                opacity: 0.9;
              }
              100% {
                transform: scale(1) translateY(0);
                opacity: 1;
              }
            }
            @keyframes modalPopdown {
              0% {
                transform: scale(1) translateY(0);
                opacity: 1;
              }
              100% {
                transform: scale(0.8) translateY(20px);
                opacity: 0;
              }
            }
            
            .custom-scrollbar::-webkit-scrollbar {
              width: 8px;
            }
            
            .custom-scrollbar::-webkit-scrollbar-track {
              background: #f1f5f9;
              border-radius: 10px;
            }
            
            .custom-scrollbar::-webkit-scrollbar-thumb {
              background: linear-gradient(180deg, #3b82f6, #1d4ed8);
              border-radius: 10px;
              border: 2px solid #f1f5f9;
            }
            
            .custom-scrollbar::-webkit-scrollbar-thumb:hover {
              background: linear-gradient(180deg, #2563eb, #1e40af);
            }
            
            .custom-scrollbar::-webkit-scrollbar-thumb:active {
              background: linear-gradient(180deg, #1d4ed8, #1e3a8a);
            }
            
            /* Firefox scrollbar */
            .custom-scrollbar {
              scrollbar-width: thin;
              scrollbar-color: #3b82f6 #f1f5f9;
            }
          `}</style>
          <DialogHeader className="flex justify-between items-start">
            <div>
              <DialogTitle className="text-xl font-bold text-blue-600 mb-1">
                About SMCT Performance Evaluation System
              </DialogTitle>
              <DialogDescription className="text-sm text-gray-600">
                Empowering organizations with comprehensive performance management solutions
              </DialogDescription>
            </div>
            <button
              onClick={() => setIsAboutModalOpen(false)}
              className="p-2 hover:bg-gray-100 rounded-full transition-colors"
              aria-label="Close modal"
            >
              <svg className="w-6 h-6 text-gray-500" fill="none" stroke="currentColor" viewBox="0 0 24 24">
                <path strokeLinecap="round" strokeLinejoin="round" strokeWidth="2" d="M6 18L18 6M6 6l12 12"></path>
              </svg>
            </button>
          </DialogHeader>

          <div className="space-y-4 py-3">
            {/* What is the Evaluation App */}
            <div className="bg-gradient-to-r from-blue-50 to-indigo-50 p-3 rounded-md border border-blue-100">
              <h3 className="text-base font-semibold text-gray-800 mb-2 flex items-center">
                <span className="w-5 h-5 bg-blue-600 rounded-md flex items-center justify-center mr-2">
                  <svg className="w-3 h-3 text-white" fill="none" stroke="currentColor" viewBox="0 0 24 24">
                    <path strokeLinecap="round" strokeLinejoin="round" strokeWidth="2" d="M13 16h-1v-4h-1m1-4h.01M21 12a9 9 0 11-18 0 9 9 0 0118 0z"></path>
                  </svg>
                </span>
                What is the SMCT Evaluation App?
              </h3>
              <p className="text-gray-700 leading-relaxed text-xs">
                The SMCT Performance Evaluation System is a comprehensive digital platform designed to streamline
                and enhance the performance review process within organizations. Our system transforms traditional
                paper-based evaluations into an efficient, data-driven approach that benefits both employees and managers.
              </p>
            </div>

            {/* Key Features */}
            <div className="space-y-2">
              <h3 className="text-base font-semibold text-gray-800 mb-3 flex items-center">
                <span className="w-5 h-5 bg-blue-600 rounded-md flex items-center justify-center mr-2">
                  <svg className="w-3 h-3 text-white" fill="none" stroke="currentColor" viewBox="0 0 24 24">
                    <path strokeLinecap="round" strokeLinejoin="round" strokeWidth="2" d="M9 12l2 2 4-4m6 2a9 9 0 11-18 0 9 9 0 0118 0z"></path>
                  </svg>
                </span>
                Key Features
              </h3>
              <div className="grid grid-cols-1 gap-3">
                <div className="bg-white p-3 rounded-md border border-gray-200 shadow-sm hover:shadow-md transition-shadow">
                  <div className="flex items-start space-x-3">
                    <div className="w-8 h-8 bg-blue-100 rounded-md flex items-center justify-center flex-shrink-0">
                      <span className="text-base">📋</span>
                    </div>
                    <div className="flex-1">
                      <h4 className="font-medium text-gray-800 mb-1 text-sm">Customizable Templates</h4>
                      <p className="text-gray-600 text-xs">Create and customize evaluation forms tailored to different roles and departments</p>
                    </div>
                  </div>
                </div>
                <div className="bg-white p-3 rounded-md border border-gray-200 shadow-sm hover:shadow-md transition-shadow">
                  <div className="flex items-start space-x-3">
                    <div className="w-8 h-8 bg-blue-100 rounded-md flex items-center justify-center flex-shrink-0">
                      <span className="text-base">📊</span>
                    </div>
                    <div className="flex-1">
                      <h4 className="font-medium text-gray-800 mb-1 text-sm">Real-time Analytics</h4>
                      <p className="text-gray-600 text-xs">Track performance trends and generate insightful reports</p>
                    </div>
                  </div>
                </div>
                <div className="bg-white p-3 rounded-md border border-gray-200 shadow-sm hover:shadow-md transition-shadow">
                  <div className="flex items-start space-x-3">
                    <div className="w-8 h-8 bg-blue-100 rounded-md flex items-center justify-center flex-shrink-0">
                      <span className="text-base">🎯</span>
                    </div>
                    <div className="flex-1">
                      <h4 className="font-medium text-gray-800 mb-1 text-sm">Goal Setting & Tracking</h4>
                      <p className="text-gray-600 text-xs">Set SMART goals and monitor progress throughout the evaluation period</p>
                    </div>
                  </div>
                </div>
                <div className="bg-white p-3 rounded-md border border-gray-200 shadow-sm hover:shadow-md transition-shadow">
                  <div className="flex items-start space-x-3">
                    <div className="w-8 h-8 bg-blue-100 rounded-md flex items-center justify-center flex-shrink-0">
                      <span className="text-base">🤝</span>
                    </div>
                    <div className="flex-1">
                      <h4 className="font-medium text-gray-800 mb-1 text-sm">360° Feedback</h4>
                      <p className="text-gray-600 text-xs">Collect feedback from peers, managers, and direct reports</p>
                    </div>
                  </div>
                </div>
              </div>
            </div>

            {/* Benefits */}
            <div className="space-y-2">
              <h3 className="text-base font-semibold text-gray-800 mb-3 flex items-center">
                <span className="w-5 h-5 bg-blue-600 rounded-md flex items-center justify-center mr-2">
                  <svg className="w-3 h-3 text-white" fill="none" stroke="currentColor" viewBox="0 0 24 24">
                    <path strokeLinecap="round" strokeLinejoin="round" strokeWidth="2" d="M12 8v4l3 3m6-3a9 9 0 11-18 0 9 9 0 0118 0z"></path>
                  </svg>
                </span>
                Benefits for Organizations
              </h3>
              <div className="bg-white p-3 rounded-md border border-gray-200 shadow-sm">
                <div className="space-y-2">
                  <div className="flex items-start space-x-3">
                    <div className="w-4 h-4 bg-blue-600 rounded-full flex items-center justify-center flex-shrink-0 mt-1">
                      <svg className="w-2 h-2 text-white" fill="none" stroke="currentColor" viewBox="0 0 24 24">
                        <path strokeLinecap="round" strokeLinejoin="round" strokeWidth="2" d="M5 13l4 4L19 7"></path>
                      </svg>
                    </div>
                    <p className="text-gray-700 text-sm">Reduce administrative burden and save time on manual processes</p>
                  </div>
                  <div className="flex items-start space-x-3">
                    <div className="w-4 h-4 bg-blue-600 rounded-full flex items-center justify-center flex-shrink-0 mt-1">
                      <svg className="w-2 h-2 text-white" fill="none" stroke="currentColor" viewBox="0 0 24 24">
                        <path strokeLinecap="round" strokeLinejoin="round" strokeWidth="2" d="M5 13l4 4L19 7"></path>
                      </svg>
                    </div>
                    <p className="text-gray-700 text-sm">Improve accuracy and consistency in performance assessments</p>
                  </div>
                  <div className="flex items-start space-x-3">
                    <div className="w-4 h-4 bg-blue-600 rounded-full flex items-center justify-center flex-shrink-0 mt-1">
                      <svg className="w-2 h-2 text-white" fill="none" stroke="currentColor" viewBox="0 0 24 24">
                        <path strokeLinecap="round" strokeLinejoin="round" strokeWidth="2" d="M5 13l4 4L19 7"></path>
                      </svg>
                    </div>
                    <p className="text-gray-700 text-sm">Enhance employee engagement and development through regular feedback</p>
                  </div>
                  <div className="flex items-start space-x-3">
                    <div className="w-4 h-4 bg-blue-600 rounded-full flex items-center justify-center flex-shrink-0 mt-1">
                      <svg className="w-2 h-2 text-white" fill="none" stroke="currentColor" viewBox="0 0 24 24">
                        <path strokeLinecap="round" strokeLinejoin="round" strokeWidth="2" d="M5 13l4 4L19 7"></path>
                      </svg>
                    </div>
                    <p className="text-gray-700 text-sm">Make data-driven decisions for promotions and career development</p>
                  </div>
                </div>
              </div>
            </div>

            {/* How it Works */}
            <div className="space-y-2">
              <h3 className="text-base font-semibold text-gray-800 mb-3 flex items-center">
                <span className="w-5 h-5 bg-blue-600 rounded-md flex items-center justify-center mr-2">
                  <svg className="w-3 h-3 text-white" fill="none" stroke="currentColor" viewBox="0 0 24 24">
                    <path strokeLinecap="round" strokeLinejoin="round" strokeWidth="2" d="M19 14l-7 7m0 0l-7-7m7 7V3"></path>
                  </svg>
                </span>
                How It Works
              </h3>
              <div className="grid grid-cols-1 md:grid-cols-3 gap-3">
                <div className="text-center p-3 bg-white rounded-md border border-gray-200 shadow-sm hover:shadow-md transition-shadow">
                  <div className="w-8 h-8 bg-gradient-to-br from-blue-500 to-blue-600 rounded-full flex items-center justify-center mx-auto mb-2">
                    <span className="text-white font-bold text-xs">1</span>
                  </div>
                  <h4 className="font-medium text-gray-800 mb-1 text-xs">Setup & Configuration</h4>
                  <p className="text-gray-600 text-xs">Configure evaluation criteria and templates for your organization</p>
                </div>
                <div className="text-center p-3 bg-white rounded-md border border-gray-200 shadow-sm hover:shadow-md transition-shadow">
                  <div className="w-8 h-8 bg-gradient-to-br from-blue-500 to-blue-600 rounded-full flex items-center justify-center mx-auto mb-2">
                    <span className="text-white font-bold text-xs">2</span>
                  </div>
                  <h4 className="font-medium text-gray-800 mb-1 text-xs">Evaluation Process</h4>
                  <p className="text-gray-600 text-xs">Conduct evaluations with structured forms and real-time feedback</p>
                </div>
                <div className="text-center p-3 bg-white rounded-md border border-gray-200 shadow-sm hover:shadow-md transition-shadow">
                  <div className="w-8 h-8 bg-gradient-to-br from-blue-500 to-blue-600 rounded-full flex items-center justify-center mx-auto mb-2">
                    <span className="text-white font-bold text-xs">3</span>
                  </div>
                  <h4 className="font-medium text-gray-800 mb-1 text-xs">Analysis & Insights</h4>
                  <p className="text-gray-600 text-xs">Generate reports and insights to drive organizational growth</p>
                </div>
              </div>
            </div>

            {/* Company Info */}
            <div className="bg-gradient-to-r from-blue-600 to-indigo-600 text-white p-4 rounded-md shadow-lg">
              <div className="flex items-center space-x-3 mb-3">
                <img src="/smct.png" alt="SMCT Group of Companies" className="h-10 w-auto" />
                <div>
                  <h3 className="text-lg font-bold">SMCT Group of Companies</h3>
                  <p className="text-blue-100 text-sm">Empowering organizations through innovative solutions</p>
                </div>
              </div>
              <p className="text-blue-100 text-xs leading-relaxed">
                As a leading provider of business solutions, we understand the challenges organizations face
                in managing performance evaluations. Our platform is built with years of experience in HR
                technology and organizational development, ensuring that every feature serves a real business need.
              </p>
            </div>
          </div>
        </DialogContent>
      </Dialog>

      {/* Suspension Modal */}
      {suspensionData && (
        <SuspensionModal
          isOpen={showSuspensionModal}
          onClose={() => {
            setShowSuspensionModal(false);
            setSuspensionData(null);
          }}
          suspensionData={suspensionData}
        />
      )}

      {/* Google Login Modal */}
      <GoogleLoginModal
        isOpen={showGoogleLoginModal}
        onCloseAction={() => setShowGoogleLoginModal(false)}
        onSuccess={(user) => {
          console.log('Google login successful:', user);
          // The modal will handle the login and redirect
        }}
      />

      {/* Forgot Password Modal */}
      <ForgotPasswordModal
        isOpen={showForgotPasswordModal}
        onCloseAction={() => setShowForgotPasswordModal(false)}
      />

      {/* Role Selection Modal */}
      <RoleSelectionModal
        isOpen={showRoleSelection}
        userName={user?.name || 'User'}
        availableRoles={user?.availableRoles || []}
        onRoleSelectedAction={handleRoleSelected}
      />

      {/* Contact Devs Modal */}
      <ContactDevsModal
        isOpen={showContactDevsModal}
        onCloseAction={() => setShowContactDevsModal(false)}
      />

      {/* Pending Approval Modal */}
      <PendingApprovalModal
        isOpen={showPendingApprovalModal}
        onClose={() => setShowPendingApprovalModal(false)}
        userEmail={pendingAccountData?.email}
        userName={pendingAccountData?.name}
      />

      {/* Incorrect Password Dialog */}
      <Dialog open={showIncorrectPasswordDialog} onOpenChangeAction={setShowIncorrectPasswordDialog}>
        <DialogContent className="max-w-sm w-[90vw] sm:w-full px-6 py-6">
          <div className="space-y-3 fade-in-scale">
            <div className="flex justify-center mt-1">
              <div className="w-16 h-16 flex items-center justify-center p-1">
                <svg viewBox="0 0 52 52" className="w-12 h-12 overflow-visible">
                  <circle className="error-circle" cx="26" cy="26" r="24" fill="none" />
                  <path className="error-x-line1" fill="none" d="M16 16 l20 20" />
                  <path className="error-x-line2" fill="none" d="M36 16 l-20 20" />
                </svg>
              </div>
            </div>
            <style jsx>{`
              .fade-in-scale { animation: fadeInScale 200ms ease-out both; }
              @keyframes fadeInScale { from { opacity: 0; transform: scale(0.98); } to { opacity: 1; transform: scale(1); } }
              .error-circle { stroke: #dc2626; stroke-width: 3; stroke-linecap: round; stroke-dasharray: 160; stroke-dashoffset: 160; animation: draw-error-circle 0.6s ease-out forwards; }
              .error-x-line1 { stroke: #dc2626; stroke-width: 4; stroke-linecap: round; stroke-linejoin: round; stroke-dasharray: 30; stroke-dashoffset: 30; animation: draw-x-line1 0.4s ease-out 0.3s forwards; }
              .error-x-line2 { stroke: #dc2626; stroke-width: 4; stroke-linecap: round; stroke-linejoin: round; stroke-dasharray: 30; stroke-dashoffset: 30; animation: draw-x-line2 0.4s ease-out 0.5s forwards; }
              @keyframes draw-error-circle { to { stroke-dashoffset: 0; } }
              @keyframes draw-x-line1 { to { stroke-dashoffset: 0; } }
              @keyframes draw-x-line2 { to { stroke-dashoffset: 0; } }
            `}</style>
            <p className="text-lg font-medium text-gray-900 text-center">Incorrect Password</p>
            <p className="text-sm text-gray-600 text-center">Please try again with the correct password.</p>
          </div>
        </DialogContent>
      </Dialog>
    </div>
  );
}<|MERGE_RESOLUTION|>--- conflicted
+++ resolved
@@ -19,10 +19,7 @@
 import { useUser } from '@/contexts/UserContext';
 import { useRouter } from 'next/navigation';
 import { toastMessages } from '@/lib/toastMessages';
-<<<<<<< HEAD
-=======
 import clientDataService from '@/lib/clientDataService';
->>>>>>> b3e3158f
 
 export default function LandingLoginPage() {
   const [username, setUsername] = useState('');
@@ -44,14 +41,11 @@
 
   const { login, isLoading, user, setUserRole } = useUser();
   const router = useRouter();
-<<<<<<< HEAD
-=======
   // Force refresh accounts data on login page load (clears cache)
   useEffect(() => {
     clientDataService.forceRefreshAccounts();
   }, []);
->>>>>>> b3e3158f
-
+  
   useEffect(() => {
     if (isAboutModalOpen) {
       document.body.style.overflow = 'hidden';
@@ -62,10 +56,6 @@
       document.body.style.overflow = 'unset';
     };
   }, [isAboutModalOpen]);
-<<<<<<< HEAD
-
-=======
->>>>>>> b3e3158f
 
   // Remove automatic redirect - let users stay on login page even if authenticated
   // This allows users to see the login form and choose to log in again or navigate elsewhere
@@ -81,21 +71,12 @@
       // Simulate real authentication steps with actual processing
       await new Promise(resolve => setTimeout(resolve, 1200)); // Initial validation delay
       
-<<<<<<< HEAD
-<<<<<<< Updated upstream
-<<<<<<< Updated upstream
-      const result = await login(username, password);
-
-      if (result === true) {
-        // Login successful - continue with real processing
-        console.log('Login successful');
-=======
       const user =  await clientDataService.login(username, password, rememberMe);
       if (user) {
       if (result === true) {
         // Login successful - continue with real processing
         console.log('✅ Login successful');
->>>>>>> b3e3158f
+
 
         // Simulate additional authentication steps
         await new Promise(resolve => setTimeout(resolve, 1000)); // Session creation
@@ -117,11 +98,6 @@
 
         // Get user role for personalized loading message
         const storedUser = localStorage.getItem('authenticatedUser');
-<<<<<<< HEAD
-        if (storedUser) {
-          const user = JSON.parse(storedUser);
-          console.log('User role for redirect:', user.role);
-=======
         console.log('🔍 DEBUG - localStorage check:', {
           hasStoredUser: !!storedUser,
           storedUserData: storedUser ? JSON.parse(storedUser) : null,
@@ -132,7 +108,7 @@
         if (storedUser) {
           const userData = JSON.parse(storedUser);
           console.log('✅ User role for redirect:', userData.role);
->>>>>>> b3e3158f
+
 
           const roleDashboards: Record<string, string> = {
             'admin': '/admin',
@@ -143,16 +119,6 @@
             'manager': '/evaluator'
           };
 
-<<<<<<< HEAD
-          const dashboardPath = roleDashboards[user.role || ''] || '/dashboard';
-          console.log('Redirecting to:', dashboardPath);
-
-          // Redirect immediately after all processing is complete
-          router.push(dashboardPath);
-        } else {
-          console.log('No user data found, redirecting to default dashboard');
-          router.push('/dashboard');
-=======
           const dashboardPath = roleDashboards[userData.role || ''] || '';
           console.log('🚀 Redirecting to:', dashboardPath);
           
@@ -174,7 +140,7 @@
           console.log('📦 Available localStorage keys:', Object.keys(localStorage));
           setShowLoadingScreen(false);
           setLoginError('Session error. Please try logging in again.');
->>>>>>> b3e3158f
+
         }
       } else if (result && typeof result === 'object' && result.requiresRoleSelection) {
         // User has multiple roles - show role selection modal
@@ -197,21 +163,18 @@
       } else {
         const errorMessage = 'Invalid username or password. Please try again.';
         setLoginError(errorMessage);
-=======
    const login = async (username: string, password: string, rememberMe: boolean): Promise<User | null> => {
   try {
     setIsLoading(true);
     await apiService.login(username, password, rememberMe);
     await fetchUser(); // Fetch authenticated user data
 
-=======
    const login = async (username: string, password: string, rememberMe: boolean): Promise<User | null> => {
   try {
     setIsLoading(true);
     await apiService.login(username, password, rememberMe);
     await fetchUser(); // Fetch authenticated user data
 
->>>>>>> Stashed changes
     const storedUser = JSON.parse(localStorage.getItem('user') || '{}');
     setUser(storedUser);
     setIsAuthenticated(true);
@@ -237,7 +200,6 @@
         // const errorMessage = 'Invalid username or password. Please try again.';
         console.log(error)
         setLoginError(error.message);
->>>>>>> Stashed changes
         toastMessages.login.error();
         setShowLoadingScreen(false); // Hide loading screen
         // Show incorrect password dialog
@@ -253,16 +215,6 @@
     }
   };
 
-<<<<<<< Updated upstream
-  const handleRoleSelected = (selectedRole: string) => {
-    console.log('Role selected:', selectedRole);
-    setUserRole(selectedRole);
-    setShowRoleSelection(false);
-    // Router.push is handled inside the modal component
-  };
-
-=======
->>>>>>> Stashed changes
   // if (isLoading) {
   //   return (
   //     <PageTransition>
