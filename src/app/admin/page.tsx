<<<<<<< HEAD
"use client";

import { useState, useEffect, useRef } from "react";
import DashboardShell, { SidebarItem } from "@/components/DashboardShell";
import {
  Card,
  CardContent,
  CardDescription,
  CardHeader,
  CardTitle,
} from "@/components/ui/card";
=======
'use client';

import { useState, useEffect, useRef } from 'react';
import { useSearchParams } from 'next/navigation';
import DashboardShell, { SidebarItem } from '@/components/DashboardShell';
import { Card, CardContent, CardDescription, CardHeader, CardTitle } from "@/components/ui/card";
>>>>>>> bf3116b2
import { Button } from "@/components/ui/button";
import { Badge } from "@/components/ui/badge";
import { Progress } from "@/components/ui/progress";
import {
  Table,
  TableBody,
  TableHead,
  TableHeader,
  TableRow,
  TableCell,
} from "@/components/ui/table";
import {
  Dialog,
  DialogContent,
  DialogHeader,
  DialogTitle,
  DialogDescription,
  DialogFooter,
} from "@/components/ui/dialog";
import { Input } from "@/components/ui/input";
import {
  Select,
  SelectContent,
  SelectItem,
  SelectTrigger,
  SelectValue,
} from "@/components/ui/select";
import { Label } from "@/components/ui/label";
import {
  DropdownMenu,
  DropdownMenuContent,
  DropdownMenuItem,
  DropdownMenuTrigger,
} from "@/components/ui/dropdown-menu";
import { ChevronDown } from "lucide-react";

import EditUserModal from "@/components/EditUserModal";
import { toastMessages } from "@/lib/toastMessages";
import clientDataService from "@/lib/clientDataService";
import { useAutoRefresh } from "@/hooks/useAutoRefresh";
import clientDataServiceApi from "@/lib/clientDataService.api";

// Import data
import accountsDataRaw from "@/data/accounts.json";
import departmentsData from "@/data/departments.json";
// branchData now comes from clientDataService
// positionsData now comes from clientDataService
import branchCodesData from "@/data/branch-code.json";

// Extract accounts array from the new structure
const accountsData = accountsDataRaw.accounts || [];

// TypeScript interfaces
interface Employee {
  id: number;
  name: string;
  email: string;
  position: string;
  department: string;
  branch?: string;
  hireDate: string;
  role: string;
  username?: string;
  password?: string;
  isActive?: boolean;
  lastLogin?: string;
  avatar?: string | null;
  bio?: string | null;
  contact?: string;
  updatedAt?: string;
  approvedDate?: string; // Date when the user was approved
}

interface SystemMetrics {
  totalUsers: number;
  activeUsers: number;
  totalEvaluations: number;
  pendingEvaluations: number;
  systemHealth: "excellent" | "good" | "warning" | "critical";
  lastBackup: string;
  uptime: string;
  storageUsed: number;
  storageTotal: number;
}

interface DashboardStats {
  employeeDashboard: {
    activeUsers: number;
    totalViews: number;
    lastActivity: string;
  };
  hrDashboard: {
    activeUsers: number;
    totalViews: number;
    lastActivity: string;
  };
  evaluatorDashboard: {
    activeUsers: number;
    totalViews: number;
    lastActivity: string;
  };
}

interface Review {
  id: number;
  employeeName: string;
  evaluatorName: string;
  department: string;
  position: string;
  evaluationDate: string;
  overallScore: number;
  status: "completed" | "pending" | "in_progress";
  lastUpdated: string;
  totalCriteria: number;
  completedCriteria: number;
}

interface SuspendedEmployee {
  id: number;
  name: string;
  email: string;
  position: string;
  department: string;
  branch: string;
  suspensionDate: string;
  suspensionReason: string;
  suspensionDuration: string;
  suspendedBy: string;
  status: "suspended" | "pending_review" | "reinstated";
  reinstatedDate?: string;
  reinstatedBy?: string;
}

// Function to get quarter from date
const getQuarterFromDate = (dateString: string): string => {
  try {
    const date = new Date(dateString);
    if (isNaN(date.getTime())) return "Unknown";

    const month = date.getMonth() + 1; // getMonth() returns 0-11
    const year = date.getFullYear();

    if (month >= 1 && month <= 3) return `Q1 ${year}`;
    if (month >= 4 && month <= 6) return `Q2 ${year}`;
    if (month >= 7 && month <= 9) return `Q3 ${year}`;
    if (month >= 10 && month <= 12) return `Q4 ${year}`;

    return "Unknown";
  } catch (error) {
    return "Unknown";
  }
};

const getQuarterColor = (quarter: string) => {
  if (quarter.includes("Q1")) return "bg-blue-100 text-blue-800";
  if (quarter.includes("Q2")) return "bg-green-100 text-green-800";
  if (quarter.includes("Q3")) return "bg-yellow-100 text-yellow-800";
  if (quarter.includes("Q4")) return "bg-purple-100 text-purple-800";
  return "bg-gray-100 text-gray-800";
};

export default function AdminDashboard() {
  const searchParams = useSearchParams();
  const [employees, setEmployees] = useState<Employee[]>([]);
  const [positionsData, setPositionsData] = useState<{ id: string; name: string }[]>([]);
  const [branchesData, setBranchesData] = useState<{ id: string; name: string }[]>([]);
  const [systemMetrics, setSystemMetrics] = useState<SystemMetrics | null>(null);
  const [dashboardStats, setDashboardStats] = useState<DashboardStats | null>(null);
  const [reviews, setReviews] = useState<Review[]>([]);
  const [suspendedEmployees, setSuspendedEmployees] = useState<SuspendedEmployee[]>([]);
  const [loading, setLoading] = useState(true);
  const [isRefreshing, setIsRefreshing] = useState(false);
<<<<<<< HEAD
  const [active, setActive] = useState("overview");
=======
  
  // Initialize active tab from URL parameter or default to 'overview'
  const tabParam = searchParams.get('tab');
  const [active, setActive] = useState(tabParam || 'overview');
>>>>>>> bf3116b2

  // Function to refresh user data (used by shared hook)
  const refreshUserData = async () => {
    console.log("🔄 Starting user data refresh...");
    setIsRefreshing(true);

    try {
      // Load accounts data directly (no merging needed)
      const employees = await loadAccountsData();
      console.log("📊 Loaded employees:", employees.length);

      const filteredEmployees = filterDeletedEmployees(employees);
      console.log("✅ Filtered employees:", filteredEmployees.length);

      setEmployees(filteredEmployees);

      // Update system metrics with actual data (will be updated by updateSystemMetrics)
      setSystemMetrics((prev) =>
        prev
          ? {
              ...prev,
              totalUsers: filteredEmployees.length,
              activeUsers: filteredEmployees.length,
            }
          : null
      );

      // Update dashboard stats with actual data
      setDashboardStats((prev) =>
        prev
          ? {
              ...prev,
              employeeDashboard: {
                ...prev.employeeDashboard,
                activeUsers: filteredEmployees.filter((emp: any) => {
                  const role = emp.role?.toLowerCase() || "";
                  return (
                    role === "employee" ||
                    role.includes("representative") ||
                    role.includes("designer") ||
                    role.includes("developer") ||
                    role.includes("specialist") ||
                    role.includes("analyst") ||
                    role.includes("coordinator") ||
                    role.includes("assistant")
                  );
                }).length,
              },
              hrDashboard: {
                ...prev.hrDashboard,
                activeUsers: filteredEmployees.filter((emp: any) => {
                  const role = emp.role?.toLowerCase() || "";
                  return (
                    role === "hr" ||
                    role === "hr-manager" ||
                    role.includes("hr") ||
                    role.includes("human resources")
                  );
                }).length,
              },
              evaluatorDashboard: {
                ...prev.evaluatorDashboard,
                activeUsers: filteredEmployees.filter((emp: any) => {
                  const role = emp.role?.toLowerCase() || "";
                  return (
                    role === "evaluator" ||
                    role.includes("manager") ||
                    role.includes("supervisor") ||
                    role.includes("director") ||
                    role.includes("lead")
                  );
                }).length,
              },
            }
          : null
      );

      // Also refresh pending registrations and evaluated reviews
      await loadPendingRegistrations;
      await loadEvaluatedReviews();

      // Update system metrics to reflect current state
      updateSystemMetrics();

      console.log("✅ User data refresh completed successfully");
    } catch (error) {
      console.error("❌ Error refreshing user data:", error);

      // Show error message to user
      toastMessages.generic.error(
        "Refresh Failed",
        "Failed to refresh user data. Please try again."
      );

      // Fallback: load accounts data directly
      try {
        const employees = await loadAccountsData();
        const filteredEmployees = filterDeletedEmployees(employees);
        setEmployees(filteredEmployees);
        console.log("🔄 Fallback refresh completed");
      } catch (fallbackError) {
        console.error("❌ Fallback refresh also failed:", fallbackError);
      }
    } finally {
      setIsRefreshing(false);
    }
  };

  // Auto-refresh functionality using shared hook
  const {
    showRefreshModal,
    refreshModalMessage,
    handleRefreshModalComplete,
    refreshDashboardData,
  } = useAutoRefresh({
    refreshFunction: refreshUserData,
    dashboardName: "Admin Dashboard",
    customMessage: "Welcome back! Refreshing your admin dashboard data...",
  });

  // Handle URL parameter changes for tab navigation
  useEffect(() => {
    const tab = searchParams.get('tab');
    if (tab && tab !== active) {
      setActive(tab);
    }
  }, [searchParams]);

  // Real-time data updates via localStorage events
  useEffect(() => {
    const handleStorageChange = (e: StorageEvent) => {
      // Only refresh if the change is from another tab/window
      if (e.key === "submissions" && e.newValue !== e.oldValue) {
        console.log(
          "📊 Submissions data updated, refreshing admin dashboard..."
        );
        loadEvaluatedReviews();
      }
    };

    window.addEventListener("storage", handleStorageChange);
    return () => window.removeEventListener("storage", handleStorageChange);
  }, []);

  // Function to refresh evaluated reviews only
  const handleRefreshEvaluatedReviews = async () => {
    console.log("🔄 Starting evaluated reviews refresh...");
    setIsRefreshing(true);

    try {
      await loadEvaluatedReviews();
      console.log("✅ Evaluated reviews refresh completed successfully");
    } catch (error) {
      console.error("❌ Error refreshing evaluated reviews:", error);
      toastMessages.generic.error(
        "Refresh Failed",
        "Failed to refresh evaluated reviews. Please try again."
      );
    } finally {
      setIsRefreshing(false);
    }
  };
  const [isAddUserModalOpen, setIsAddUserModalOpen] = useState(false);
  const [isSuspendModalOpen, setIsSuspendModalOpen] = useState(false);
  const [isViewDetailsModalOpen, setIsViewDetailsModalOpen] = useState(false);
  const [isDeleteModalOpen, setIsDeleteModalOpen] = useState(false);
  const [selectedEmployee, setSelectedEmployee] = useState<Employee | null>(null);
  const [selectedSuspendedEmployee, setSelectedSuspendedEmployee] = useState<SuspendedEmployee | null>(null);
  const [employeeToDelete, setEmployeeToDelete] = useState<Employee | null>(null);
  const [reinstatedEmployeeToDelete, setReinstatedEmployeeToDelete] = useState<SuspendedEmployee | null>(null);
  const [isEditModalOpen, setIsEditModalOpen] = useState(false);
  const [userToEdit, setUserToEdit] = useState<any>(null);
  const [dashboardTab, setDashboardTab] = useState<"suspended" | "reinstated">("suspended");
  const [suspendedSearchTerm, setSuspendedSearchTerm] = useState("");
  const [reinstatedSearchTerm, setReinstatedSearchTerm] = useState("");
  const [userSearchTerm, setUserSearchTerm] = useState("");
  const [userManagementTab, setUserManagementTab] = useState<"active" | "new">("active");
  const [approvedRegistrations, setApprovedRegistrations] = useState<number[]>([]);
  const [rejectedRegistrations, setRejectedRegistrations] = useState<number[]>([]);
  //users 
  const [pendingRegistrations, setPendingRegistrations] = useState<any>([]);
  const [activeUsers, setActiveUsers] = useState<any>([]);

  const [evaluatedReviews, setEvaluatedReviews] = useState<any[]>([]);
  const [newUser, setNewUser] = useState({
    name: "",
    email: "",
    position: "",
    department: "",
    branchCode: "",
    branch: "",
    role: "",
    password: "",
    confirmPassword: "",
  });
  const [suspendForm, setSuspendForm] = useState({
    reason: "",
    duration: "",
    suspendedBy: "Admin",
  });

  useEffect(() => {
    loadPendingRegistrations();
    loadActiveRegistrations();
  }, []);

  // Function to filter out deleted employees
  const filterDeletedEmployees = (employeeList: Employee[]) => {
    const deletedEmployees = JSON.parse(
      localStorage.getItem("deletedEmployees") || "[]"
    );
    return employeeList.filter((emp) => !deletedEmployees.includes(emp.id));
  };

  // Function to load pending registrations
  const loadPendingRegistrations = async () => {
    try {
      const pendingRegistrations = await clientDataServiceApi.getPendingRegistrations();
      setPendingRegistrations(pendingRegistrations.users);
    } catch (error) {
      console.error("Error loading pending registrations:", error);
    }
  };
  
  // Function to load pending registrations
  const loadActiveRegistrations = async () => {
    try {
      const active_users = await clientDataServiceApi.getActiveUsers();
      setActiveUsers(active_users.users);
    } catch (error) {
      console.error("Error loading pending registrations:", error);
    }
  };
  // Function to load evaluated reviews from client data service
  const loadEvaluatedReviews = async () => {
    try {
      const submissions = await clientDataService.getSubmissions();

      // Transform submissions data to match the Review interface expected by the table
      const evaluationResults = submissions.map((submission: any) => ({
        id: submission.id,
        employeeName: submission.employeeName,
        evaluatorName: submission.evaluator,
        department: submission.evaluationData?.department || "N/A",
        position: submission.evaluationData?.position || "N/A",
        evaluationDate: submission.submittedAt,
        overallScore: Math.round((submission.rating / 5) * 100), // Convert 5-point scale to percentage
        status: submission.status || "completed",
        lastUpdated: submission.submittedAt,
        totalCriteria: 7, // Default total criteria count
        completedCriteria: 7, // Assume all criteria are completed for submitted reviews
        // Keep original data for other uses
        employeeId: submission.evaluationData?.employeeId || submission.id,
        employeeEmail: submission.evaluationData?.employeeEmail || "",
        overallRating: submission.rating,
        period:
          submission.evaluationData?.period ||
          new Date().toISOString().slice(0, 7),
        submittedAt: submission.submittedAt,
        evaluationData: submission.evaluationData,
      }));

      // Sort by submission date (newest first)
      evaluationResults.sort(
        (a: any, b: any) =>
          new Date(b.submittedAt).getTime() - new Date(a.submittedAt).getTime()
      );

      setEvaluatedReviews(evaluationResults);
    } catch (error) {
      console.error("Error loading evaluated reviews:", error);
      setEvaluatedReviews([]);
    }
  };

  // Function to load accounts data directly (no merging needed since accounts.json is now the single source)
  const loadAccountsData = async () => {
    try {
      // Load from localStorage first (for any runtime updates)
      const localStorageAccounts = JSON.parse(
        localStorage.getItem("accounts") || "[]"
      );

      // If localStorage has data, use it; otherwise use the imported data
      const accounts =
        localStorageAccounts.length > 0 ? localStorageAccounts : accountsData;

      // Filter out admin accounts and convert to Employee format
      const employees = accounts
        .filter((account: any) => account.role !== "admin") // Exclude admin accounts from employee list
        .map((account: any) => ({
          id: account.employeeId || account.id,
          name: account.name,
          email: account.email,
          position: account.position,
          department: account.department,
          branch: account.branch,
          hireDate: account.hireDate,
          role: account.role,
          username: account.username,
          password: account.password,
          isActive: account.isActive,
          lastLogin: account.lastLogin,
          avatar: account.avatar,
          bio: account.bio,
          contact: account.contact,
          updatedAt: account.updatedAt,
          approvedDate: account.approvedDate,
        }));

      return employees;
    } catch (error) {
      console.error("Error loading accounts data:", error);
      return [];
    }
  };

  // Function to open suspend modal
  const openSuspendModal = (employee: Employee) => {
    setSelectedEmployee(employee);
    setIsSuspendModalOpen(true);
  };

  // Function to open view details modal
  const openViewDetailsModal = (suspendedEmployee: SuspendedEmployee) => {
    setSelectedSuspendedEmployee(suspendedEmployee);
    setIsViewDetailsModalOpen(true);
  };

  // Function to open delete modal
  const openDeleteModal = (employee: Employee) => {
    setEmployeeToDelete(employee);
    setIsDeleteModalOpen(true);
  };

  const openEditModal = (user: any) => {
    setUserToEdit(user);
    setIsEditModalOpen(true);
  };

  const handleSaveUser = async (updatedUser: any) => {
    try {
      // Update user using client data service
      await clientDataService.updateEmployee(updatedUser.id, updatedUser);

      // Refresh user data to get updated information
      await refreshDashboardData(false, false);

      // Show success toast
      toastMessages.user.updated(updatedUser.name);
    } catch (error) {
      console.error("Error updating user:", error);
      toastMessages.generic.error(
        "Update Failed",
        "Failed to update user information. Please try again."
      );
    }
  };

  // Function to handle delete employee
  const handleDeleteEmployee = () => {
    if (!employeeToDelete) return;

    // Store deleted employee ID in localStorage for persistence
    const deletedEmployees = JSON.parse(
      localStorage.getItem("deletedEmployees") || "[]"
    );
    deletedEmployees.push(employeeToDelete.id);
    localStorage.setItem("deletedEmployees", JSON.stringify(deletedEmployees));

    // Remove employee from the list
    setEmployees((prev) =>
      prev.filter((emp) => emp.id !== employeeToDelete.id)
    );

    // Show success toast
    toastMessages.user.deleted(employeeToDelete.name);

    // Close modal
    setIsDeleteModalOpen(false);
    setEmployeeToDelete(null);
  };

  // Function to handle approve registration
  const handleApproveRegistration = async (
    registrationId: number,
    registrationName: string
  ) => {
    try {
      const result = await clientDataService.approveRegistration(
        registrationId
      );

      if (result.success) {
        // Add to approved list
        const newApproved = [...approvedRegistrations, registrationId];
        setApprovedRegistrations(newApproved);

        // Store in localStorage for persistence
        localStorage.setItem(
          "approvedRegistrations",
          JSON.stringify(newApproved)
        );

        // Remove from rejected list if it was there
        const newRejected = rejectedRegistrations.filter(
          (id) => id !== registrationId
        );
        setRejectedRegistrations(newRejected);
        localStorage.setItem(
          "rejectedRegistrations",
          JSON.stringify(newRejected)
        );

        // Reload pending registrations to get updated data
        await loadPendingRegistrations;

        // Refresh active users data to show the newly approved user
        await refreshDashboardData(false, false);

        // Show success toast
        toastMessages.user.approved(registrationName);
      } else {
        toastMessages.generic.error(
          "Approval Failed",
          result.message || "Failed to approve registration. Please try again."
        );
      }
    } catch (error) {
      console.error("Error approving registration:", error);
      toastMessages.generic.error(
        "Approval Error",
        "An error occurred while approving the registration. Please try again."
      );
    }
  };

  // Function to handle reject registration
  const handleRejectRegistration = async (
    registrationId: number,
    registrationName: string
  ) => {
    try {
      const result = await clientDataService.rejectRegistration(registrationId);

      if (result.success) {
        // Add to rejected list
        const newRejected = [...rejectedRegistrations, registrationId];
        setRejectedRegistrations(newRejected);

        // Store in localStorage for persistence
        localStorage.setItem(
          "rejectedRegistrations",
          JSON.stringify(newRejected)
        );

        // Remove from approved list if it was there
        const newApproved = approvedRegistrations.filter(
          (id) => id !== registrationId
        );
        setApprovedRegistrations(newApproved);
        localStorage.setItem(
          "approvedRegistrations",
          JSON.stringify(newApproved)
        );

        // Reload pending registrations to get updated data
        await loadPendingRegistrations;

        // Show success toast
        toastMessages.user.rejected(registrationName);
      } else {
        toastMessages.generic.error(
          "Rejection Failed",
          result.message || "Failed to reject registration. Please try again."
        );
      }
    } catch (error) {
      console.error("Error rejecting registration:", error);
      toastMessages.generic.error(
        "Rejection Error",
        "An error occurred while rejecting the registration. Please try again."
      );
    }
  };

  // Function to handle suspend employee
  const handleSuspendEmployee = () => {
    if (!selectedEmployee || !suspendForm.reason || !suspendForm.duration) {
      toastMessages.generic.error(
        "Validation Error",
        "Please fill in all required fields."
      );
      return;
    }

    // Create new suspended employee
    const newSuspendedEmployee: SuspendedEmployee = {
      id: selectedEmployee.id,
      name: selectedEmployee.name,
      email: selectedEmployee.email,
      position: selectedEmployee.position,
      department: selectedEmployee.department,
      branch: selectedEmployee.branch || "",
      suspensionDate: new Date().toISOString().split("T")[0],
      suspensionReason: suspendForm.reason,
      suspensionDuration: suspendForm.duration,
      suspendedBy: suspendForm.suspendedBy,
      status: "suspended",
    };

    // Check if employee already exists in suspended list and update or add accordingly
    setSuspendedEmployees((prev) => {
      const existingIndex = prev.findIndex(
        (emp) => emp.id === selectedEmployee.id
      );
      let updated;

      if (existingIndex !== -1) {
        // Employee already exists, update the existing record
        console.log(
          `Updating existing suspended employee: ${selectedEmployee.name} (ID: ${selectedEmployee.id})`
        );
        updated = [...prev];
        updated[existingIndex] = newSuspendedEmployee;
      } else {
        // Employee doesn't exist, add new record
        console.log(
          `Adding new suspended employee: ${selectedEmployee.name} (ID: ${selectedEmployee.id})`
        );
        updated = [...prev, newSuspendedEmployee];
      }

      // Save to localStorage for login system integration
      localStorage.setItem("suspendedEmployees", JSON.stringify(updated));
      return updated;
    });

    // Show success toast
    toastMessages.user.suspended(selectedEmployee.name);

    // Update system metrics to reflect the suspension
    updateSystemMetrics();

    // Close modal and reset form
    setIsSuspendModalOpen(false);
    setSuspendForm({ reason: "", duration: "", suspendedBy: "Admin" });
    setSelectedEmployee(null);
  };

  // Function to reset suspend form
  const resetSuspendForm = () => {
    setSuspendForm({
      reason: "",
      duration: "",
      suspendedBy: "Admin",
    });
    setSelectedEmployee(null);
  };

  // Function to reinstate employee
  const handleReinstateEmployee = (employeeId: number) => {
    // Find the employee to get their name
    const employee = suspendedEmployees.find((emp) => emp.id === employeeId);

    setSuspendedEmployees((prev) => {
      const updated = prev.map((emp) =>
        emp.id === employeeId
          ? {
              ...emp,
              status: "reinstated" as const,
              reinstatedDate: new Date().toISOString().split("T")[0],
              reinstatedBy: "Admin",
            }
          : emp
      );
      // Update localStorage
      localStorage.setItem("suspendedEmployees", JSON.stringify(updated));
      return updated;
    });

    // Show success toast
    if (employee) {
      toastMessages.user.reinstated(employee.name);
    }

    // Update system metrics to reflect the reinstatement
    updateSystemMetrics();
  };

  // Function to open delete modal for reinstated employee
  const openDeleteReinstatedModal = (employee: SuspendedEmployee) => {
    setReinstatedEmployeeToDelete(employee);
    setIsDeleteModalOpen(true);
  };

  // Function to delete reinstated employee permanently
  const handleDeleteReinstatedEmployee = () => {
    if (!reinstatedEmployeeToDelete) return;

    // Remove from suspended employees list (this will also remove from reinstated)
    setSuspendedEmployees((prev) => {
      const updated = prev.filter(
        (emp) => emp.id !== reinstatedEmployeeToDelete.id
      );
      // Update localStorage
      localStorage.setItem("suspendedEmployees", JSON.stringify(updated));
      return updated;
    });

    // Also remove from main employees list
    setEmployees((prev) =>
      prev.filter((emp) => emp.id !== reinstatedEmployeeToDelete.id)
    );

    // Store deleted employee ID in localStorage for persistence
    const deletedEmployees = JSON.parse(
      localStorage.getItem("deletedEmployees") || "[]"
    );
    deletedEmployees.push(reinstatedEmployeeToDelete.id);
    localStorage.setItem("deletedEmployees", JSON.stringify(deletedEmployees));

    // Show success toast
    toastMessages.user.deleted(reinstatedEmployeeToDelete.name);

    // Update system metrics to reflect the deletion
    updateSystemMetrics();

    // Close modal
    setIsDeleteModalOpen(false);
    setReinstatedEmployeeToDelete(null);
  };

  // Function to filter out suspended employees from User Management
  // Only shows employees who are NOT currently suspended (includes reinstated employees)

  // Function to check if an employee was previously suspended and reinstated
  const wasEmployeeReinstated = (employeeId: number) => {
    return suspendedEmployees.some(
      (emp) => emp.id === employeeId && emp.status === "reinstated"
    );
  };

  // Function to get reinstatement date for an employee
  const getEmployeeReinstatementDate = (employeeId: number) => {
    const reinstatedEmployee = suspendedEmployees.find(
      (emp) => emp.id === employeeId && emp.status === "reinstated"
    );
    return reinstatedEmployee?.reinstatedDate;
  };

  // Function to update system metrics with correct active user count
  const updateSystemMetrics = () => {
    const activeEmployees = activeUsers;
    const currentlySuspendedCount = suspendedEmployees.filter(
      (emp) => emp.status === "suspended"
    ).length;

    setSystemMetrics((prev) =>
      prev
        ? {
            ...prev,
            totalUsers: employees.length, // Total users in system
            activeUsers: activeEmployees.length, // Active users (includes reinstated)
            suspendedUsers: currentlySuspendedCount, // Currently suspended users
          }
        : null
    );

    // Update dashboard stats with correct active user counts
    setDashboardStats((prev) =>
      prev
        ? {
            ...prev,
            employeeDashboard: {
              ...prev.employeeDashboard,
              activeUsers: activeEmployees.filter((emp: any) => {
                const role = emp.role?.toLowerCase() || "";
                return (
                  role === "employee" ||
                  role.includes("representative") ||
                  role.includes("designer") ||
                  role.includes("developer") ||
                  role.includes("analyst") ||
                  role.includes("coordinator")
                );
              }).length,
            },
            hrDashboard: {
              ...prev.hrDashboard,
              activeUsers: activeEmployees.filter((emp: any) => {
                const role = emp.role?.toLowerCase() || "";
                return (
                  role === "hr" ||
                  role === "hr-manager" ||
                  role.includes("hr") ||
                  role.includes("human resources")
                );
              }).length,
            },
            evaluatorDashboard: {
              ...prev.evaluatorDashboard,
              activeUsers: activeEmployees.filter((emp: any) => {
                const role = emp.role?.toLowerCase() || "";
                return (
                  role === "evaluator" ||
                  role.includes("manager") ||
                  role.includes("supervisor") ||
                  role.includes("director") ||
                  role.includes("lead")
                );
              }).length,
            },
          }
        : null
    );
  };

  // Function to get only active suspended employees (hide reinstated ones)
  const getActiveSuspendedEmployees = () => {
    return suspendedEmployees.filter(
      (employee) => employee.status === "suspended"
    );
  };

  // Function to get reinstated employees
  const getReinstatedEmployees = () => {
    return suspendedEmployees.filter(
      (employee) => employee.status === "reinstated"
    );
  };

  // Function to clean up duplicate suspended employees (keep only the latest record per employee)
  const cleanupDuplicateSuspendedEmployees = () => {
    setSuspendedEmployees((prev) => {
      const uniqueEmployees = new Map();
      const originalCount = prev.length;

      // Process employees in reverse order to keep the latest record
      prev.reverse().forEach((emp) => {
        if (!uniqueEmployees.has(emp.id)) {
          uniqueEmployees.set(emp.id, emp);
        }
      });

      const cleaned = Array.from(uniqueEmployees.values()).reverse();
      const removedCount = originalCount - cleaned.length;

      localStorage.setItem("suspendedEmployees", JSON.stringify(cleaned));

      // Show success toast
      if (removedCount > 0) {
        toastMessages.generic.success(
          "Cleanup Complete",
          `Removed ${removedCount} duplicate record(s).`
        );
      } else {
        toastMessages.generic.info(
          "No Duplicates Found",
          "All records are already unique."
        );
      }

      return cleaned;
    });
  };

  // Search filter functions
  const getFilteredSuspendedEmployees = () => {
    const activeSuspended = getActiveSuspendedEmployees();
    if (!suspendedSearchTerm) return activeSuspended;

    return activeSuspended.filter(
      (employee) =>
        employee.name
          .toLowerCase()
          .includes(suspendedSearchTerm.toLowerCase()) ||
        employee.email
          .toLowerCase()
          .includes(suspendedSearchTerm.toLowerCase()) ||
        employee.position
          .toLowerCase()
          .includes(suspendedSearchTerm.toLowerCase()) ||
        employee.department
          .toLowerCase()
          .includes(suspendedSearchTerm.toLowerCase()) ||
        (employee.branch || "")
          .toLowerCase()
          .includes(suspendedSearchTerm.toLowerCase()) ||
        employee.suspensionReason
          .toLowerCase()
          .includes(suspendedSearchTerm.toLowerCase())
    );
  };

  const getFilteredReinstatedEmployees = () => {
    const reinstated = getReinstatedEmployees();
    if (!reinstatedSearchTerm) return reinstated;

    return reinstated.filter(
      (employee) =>
        employee.name
          .toLowerCase()
          .includes(reinstatedSearchTerm.toLowerCase()) ||
        employee.email
          .toLowerCase()
          .includes(reinstatedSearchTerm.toLowerCase()) ||
        employee.position
          .toLowerCase()
          .includes(reinstatedSearchTerm.toLowerCase()) ||
        employee.department
          .toLowerCase()
          .includes(reinstatedSearchTerm.toLowerCase()) ||
        (employee.branch || "")
          .toLowerCase()
          .includes(reinstatedSearchTerm.toLowerCase()) ||
        employee.suspensionReason
          .toLowerCase()
          .includes(reinstatedSearchTerm.toLowerCase())
    );
  };

  const getFilteredActiveEmployees = () => {
    const activeEmployees = activeUsers;
    if (!userSearchTerm) return activeEmployees;

    return activeEmployees.filter(
      (employee : any ) =>
        employee.fname.toLowerCase().includes(userSearchTerm.toLowerCase()) ||
        employee.lname.toLowerCase().includes(userSearchTerm.toLowerCase()) ||
        employee.email.toLowerCase().includes(userSearchTerm.toLowerCase()) ||
        employee.position
          .toLowerCase()
          .includes(userSearchTerm.toLowerCase()) ||
        employee.department
          .toLowerCase()
          .includes(userSearchTerm.toLowerCase()) ||
        (employee.branch || "")
          .toLowerCase()
          .includes(userSearchTerm.toLowerCase())
    );
  };

  // Function to get newly registered accounts from pending registrations

  useEffect(() => {
    const loadAdminData = async () => {
      try {
        // Load positions data
        // const positions = await clientDataService.getPositions();
        // setPositionsData(positions);

        // Load branches data
        // const branches = await clientDataService.getBranches();
        // setBranchesData(branches);

        // Load persisted registration data
        const savedApproved = JSON.parse(
          localStorage.getItem("approvedRegistrations") || "[]"
        );
        const savedRejected = JSON.parse(
          localStorage.getItem("rejectedRegistrations") || "[]"
        );
        setApprovedRegistrations(savedApproved);
        setRejectedRegistrations(savedRejected);

        // Load fresh data from accounts.json
        await refreshDashboardData(false, false);

        // Real system metrics based on actual data (will be updated after refreshUserData)
        const metrics: SystemMetrics = {
          totalUsers: 0, // Will be updated after data loads
          activeUsers: 0, // Will be updated after data loads
          totalEvaluations: 0, // Will be updated when real evaluations are available
          pendingEvaluations: 0, // Will be updated when real evaluations are available
          systemHealth: "excellent",
          lastBackup: new Date(Date.now() - 24 * 60 * 60 * 1000).toISOString(),
          uptime: "99.9%",
          storageUsed: 2.3,
          storageTotal: 10,
        };

        // Real dashboard stats based on actual data (will be updated after data loads)
        const stats: DashboardStats = {
          employeeDashboard: {
            activeUsers: 0, // Will be updated after data loads
            totalViews: 0, // Will be updated when real analytics are available
            lastActivity: new Date().toISOString(),
          },
          hrDashboard: {
            activeUsers: 0, // Will be updated after data loads
            totalViews: 0, // Will be updated when real analytics are available
            lastActivity: new Date().toISOString(),
          },
          evaluatorDashboard: {
            activeUsers: 0, // Will be updated after data loads
            totalViews: 0, // Will be updated when real analytics are available
            lastActivity: new Date().toISOString(),
          },
        };

        // Initialize empty reviews array - will be populated from real evaluation data
        const reviewsData: Review[] = [];

        setSystemMetrics(metrics);
        setDashboardStats(stats);
        setReviews(reviewsData);

        // Load suspended employees from localStorage
        const savedSuspendedEmployees = JSON.parse(
          localStorage.getItem("suspendedEmployees") || "[]"
        );
        setSuspendedEmployees(savedSuspendedEmployees);

        // Load pending registrations
        await loadPendingRegistrations;

        // Load evaluated reviews
        await loadEvaluatedReviews();

        // Update system metrics with correct active user counts
        updateSystemMetrics();

        setLoading(false);
      } catch (error) {
        console.error("Error loading admin data:", error);
        setLoading(false);
      }
    };

    loadAdminData();
  }, []);

  const getSystemHealthColor = (health: string) => {
    switch (health) {
      case "excellent":
        return "text-green-600 bg-green-100";
      case "good":
        return "text-blue-600 bg-blue-100";
      case "warning":
        return "text-yellow-600 bg-yellow-100";
      case "critical":
        return "text-red-600 bg-red-100";
      default:
        return "text-gray-600 bg-gray-100";
    }
  };

  const getSuspensionStatusColor = (status: string) => {
    switch (status) {
      case "suspended":
        return "text-red-600 bg-red-100";
      case "pending_review":
        return "text-yellow-600 bg-yellow-100";
      case "reinstated":
        return "text-green-600 bg-green-100";
      default:
        return "text-gray-600 bg-gray-100";
    }
  };

  const getReviewStatusColor = (status: string) => {
    switch (status) {
      case "completed":
        return "text-green-600 bg-green-100";
      case "in_progress":
        return "text-yellow-600 bg-yellow-100";
      case "pending":
        return "text-red-600 bg-red-100";
      default:
        return "text-gray-600 bg-gray-100";
    }
  };

  const getScoreColor = (score: number) => {
    if (score >= 90) return "text-green-600";
    if (score >= 80) return "text-blue-600";
    if (score >= 70) return "text-yellow-600";
    return "text-red-600";
  };

  const handleAddUser = () => {
    // Validate passwords match
    if (newUser.password !== newUser.confirmPassword) {
      toastMessages.generic.error(
        "Password Mismatch",
        "Passwords do not match! Please try again."
      );
      return;
    }

    // Validate required fields
    if (!newUser.name || !newUser.email || !newUser.password) {
      toastMessages.generic.warning(
        "Missing Information",
        "Please fill in all required fields."
      );
      return;
    }

    // In a real app, you would make an API call here

    toastMessages.user.created(newUser.name);
    // Reset form and close modal
    setNewUser({
      name: "",
      email: "",
      position: "",
      department: "",
      branchCode: "",
      branch: "",
      role: "",
      password: "",
      confirmPassword: "",
    });
    setIsAddUserModalOpen(false);
  };

  const resetUserForm = () => {
    setNewUser({
      name: "",
      email: "",
      position: "",
      department: "",
      branchCode: "",
      branch: "",
      role: "",
      password: "",
      confirmPassword: "",
    });
  };

  const sidebarItems: SidebarItem[] = [
    { id: "overview", label: "Overview", icon: "📊" },
    { id: "dashboards", label: "Employee Monitoring", icon: "💻" },
    { id: "users", label: "User Management", icon: "👥" },
    { id: "evaluated-reviews", label: "Evaluated Reviews", icon: "📋" },
    { id: "settings", label: "Settings", icon: "⚙️" },
  ];

  if (loading || !systemMetrics || !dashboardStats) {
    return (
      <div className="fixed inset-0 bg-white/90 backdrop-blur-sm z-50 flex items-center justify-center">
        <div className="text-center">
          <div className="animate-spin rounded-full h-12 w-12 border-b-2 border-blue-600 mx-auto mb-4"></div>
          <p className="text-lg font-medium text-gray-800">
            Loading Dashboard...
          </p>
        </div>
      </div>
    );
  }

  const topSummary = (
    <>
      <Card>
        <CardHeader className="pb-2">
          <CardTitle className="text-sm font-medium text-gray-600">
            Total Users
          </CardTitle>
        </CardHeader>
        <CardContent>
          <div className="text-3xl font-bold text-gray-900">
            {systemMetrics.totalUsers}
          </div>
          <p className="text-sm text-gray-500 mt-1">
            {systemMetrics.activeUsers} active
          </p>
          <p className="text-xs text-orange-500 mt-1">
            {pendingRegistrations.length} pending
          </p>
        </CardContent>
      </Card>

      <Card>
        <CardHeader className="pb-2">
          <CardTitle className="text-sm font-medium text-gray-600">
            Evaluations
          </CardTitle>
        </CardHeader>
        <CardContent>
          <div className="text-3xl font-bold text-gray-900">
            {systemMetrics.totalEvaluations}
          </div>
          <p className="text-sm text-gray-500 mt-1">
            {systemMetrics.pendingEvaluations} pending
          </p>
        </CardContent>
      </Card>

      <Card>
        <CardHeader className="pb-2">
          <CardTitle className="text-sm font-medium text-gray-600">
            System Health
          </CardTitle>
        </CardHeader>
        <CardContent>
          <div className="flex items-center space-x-2">
            <span className="text-3xl font-bold text-gray-900">
              {systemMetrics.uptime}
            </span>
          </div>
          <Badge
            className={`mt-2 ${getSystemHealthColor(
              systemMetrics.systemHealth
            )}`}
          >
            {systemMetrics.systemHealth}
          </Badge>
        </CardContent>
      </Card>

      <Card>
        <CardHeader className="pb-2">
          <CardTitle className="text-sm font-medium text-gray-600">
            Storage
          </CardTitle>
        </CardHeader>
        <CardContent>
          <div className="text-3xl font-bold text-gray-900">
            {systemMetrics.storageUsed}TB
          </div>
          <p className="text-sm text-gray-500 mt-1">
            of {systemMetrics.storageTotal}TB used
          </p>
          <Progress
            value={
              (systemMetrics.storageUsed / systemMetrics.storageTotal) * 100
            }
            className="mt-2"
          />
        </CardContent>
      </Card>
    </>
  );

  return (
    <DashboardShell
      title="Admin Dashboard"
      currentPeriod={new Date().toLocaleDateString()}
      sidebarItems={sidebarItems}
      activeItemId={active}
      onChangeActive={setActive}
      topSummary={topSummary}
      profile={{ name: "System Administrator", roleOrPosition: "Admin" }}
    >
      {active === "overview" && (
        <div className="space-y-6">
          {/* Dashboard Performance Overview */}
          <Card>
            <CardHeader>
              <CardTitle>Dashboard Performance Overview</CardTitle>
              <CardDescription>
                Real-time statistics for all system dashboards
              </CardDescription>
            </CardHeader>
            <CardContent>
              <div className="grid grid-cols-1 md:grid-cols-3 gap-6">
                <div className="space-y-4">
                  <div className="flex items-center justify-center space-x-3">
                    <div className="w-3 h-3 bg-blue-500 rounded-full"></div>
                    <h3 className="font-semibold">Employee Dashboard</h3>
                  </div>
                  <div className="space-y-2">
                    <div className="flex flex-col items-center">
                      <span className="text-sm text-gray-600">
                        Active Users
                      </span>
                      <span className="font-semibold">
                        {dashboardStats.employeeDashboard.activeUsers}
                      </span>
                    </div>
                    <div className="flex flex-col items-center">
                      <span className="text-sm text-gray-600">Total Views</span>
                      <span className="font-semibold">
                        {dashboardStats.employeeDashboard.totalViews}
                      </span>
                    </div>
                  </div>
                </div>

                <div className="space-y-4">
                  <div className="flex items-center justify-center space-x-3">
                    <div className="w-3 h-3 bg-green-500 rounded-full"></div>
                    <h3 className="font-semibold">HR Dashboard</h3>
                  </div>
                  <div className="space-y-2">
                    <div className="flex flex-col items-center">
                      <span className="text-sm text-gray-600">
                        Active Users
                      </span>
                      <span className="font-semibold">
                        {dashboardStats.hrDashboard.activeUsers}
                      </span>
                    </div>
                    <div className="flex flex-col items-center">
                      <span className="text-sm text-gray-600">Total Views</span>
                      <span className="font-semibold">
                        {dashboardStats.hrDashboard.totalViews}
                      </span>
                    </div>
                  </div>
                </div>

                <div className="space-y-4">
                  <div className="flex items-center justify-center space-x-3">
                    <div className="w-3 h-3 bg-purple-500 rounded-full"></div>
                    <h3 className="font-semibold">Evaluator Dashboard</h3>
                  </div>
                  <div className="space-y-2">
                    <div className="flex flex-col items-center">
                      <span className="text-sm text-gray-600">
                        Active Users
                      </span>
                      <span className="font-semibold">
                        {dashboardStats.evaluatorDashboard.activeUsers}
                      </span>
                    </div>
                    <div className="flex flex-col items-center">
                      <span className="text-sm text-gray-600">Total Views</span>
                      <span className="font-semibold">
                        {dashboardStats.evaluatorDashboard.totalViews}
                      </span>
                    </div>
                  </div>
                </div>
              </div>
            </CardContent>
          </Card>

          {/* Submitted Reviews */}
          <Card>
            <CardHeader>
              <CardTitle>Submitted Reviews</CardTitle>
              <CardDescription>
                Monitor and manage all submitted performance evaluations
              </CardDescription>
            </CardHeader>
            <CardContent>
              <div className="space-y-4">
                <div className="flex justify-between items-center">
                  <div className="flex space-x-4">
                    <Input placeholder="Search reviews..." className="w-64" />
                    <Select>
                      <SelectTrigger className="w-48">
                        <SelectValue placeholder="Filter by status" />
                      </SelectTrigger>
                      <SelectContent>
                        <SelectItem value="all">All Status</SelectItem>
                        <SelectItem value="completed">Completed</SelectItem>
                        <SelectItem value="in_progress">In Progress</SelectItem>
                        <SelectItem value="pending">Pending</SelectItem>
                      </SelectContent>
                    </Select>
                    <Select>
                      <SelectTrigger className="w-48">
                        <SelectValue placeholder="Filter by department" />
                      </SelectTrigger>
                      <SelectContent>
                        <SelectItem value="all">All Departments</SelectItem>
                        {departmentsData.map((dept) => (
                          <SelectItem key={dept.id} value={dept.name}>
                            {dept.name}
                          </SelectItem>
                        ))}
                      </SelectContent>
                    </Select>
                  </div>
                  <Button
                    variant="outline"
                    className="bg-purple-500 text-white hover:bg-purple-600 hover:text-white"
                  >
                    Export Reviews
                  </Button>
                </div>

                <div className="relative max-h-[600px] overflow-y-auto border border-gray-200 rounded-lg scrollbar-thin scrollbar-thumb-gray-300 scrollbar-track-gray-100">
                  <Table>
                    <TableHeader className="sticky top-0 bg-white z-10 shadow-sm">
                      <TableRow>
                        <TableHead>Employee</TableHead>
                        <TableHead>Evaluator</TableHead>
                        <TableHead>Department</TableHead>
                        <TableHead>Position</TableHead>
                        <TableHead>Evaluation Date</TableHead>
                        <TableHead>Overall Score</TableHead>
                        <TableHead>Progress</TableHead>
                        <TableHead>Quarter</TableHead>
                        <TableHead>Last Updated</TableHead>
                        <TableHead>Actions</TableHead>
                      </TableRow>
                    </TableHeader>
                    <TableBody>
                      {evaluatedReviews.map((review) => (
                        <TableRow key={review.id}>
                          <TableCell className="font-medium">
                            {review.employeeName}
                          </TableCell>
                          <TableCell>{review.evaluatorName}</TableCell>
                          <TableCell>{review.department}</TableCell>
                          <TableCell>{review.position}</TableCell>
                          <TableCell>
                            {new Date(
                              review.evaluationDate
                            ).toLocaleDateString()}
                          </TableCell>
                          <TableCell>
                            <span
                              className={`font-semibold ${getScoreColor(
                                review.overallScore
                              )}`}
                            >
                              {review.overallScore > 0
                                ? `${review.overallScore}%`
                                : "N/A"}
                            </span>
                          </TableCell>
                          <TableCell>
                            <div className="flex items-center space-x-2">
                              <Progress
                                value={
                                  (review.completedCriteria /
                                    review.totalCriteria) *
                                  100
                                }
                                className="w-16"
                              />
                              <span className="text-sm text-gray-600">
                                {review.completedCriteria}/
                                {review.totalCriteria}
                              </span>
                            </div>
                          </TableCell>
                          <TableCell>
                            <Badge
                              className={getQuarterColor(
                                getQuarterFromDate(review.evaluationDate)
                              )}
                            >
                              {getQuarterFromDate(review.evaluationDate)}
                            </Badge>
                          </TableCell>
                          <TableCell className="text-sm text-gray-600">
                            {new Date(review.lastUpdated).toLocaleString()}
                          </TableCell>
                          <TableCell>
                            <div className="flex space-x-2">
                              <Button variant="ghost" size="sm">
                                View
                              </Button>
                              <Button variant="ghost" size="sm">
                                Edit
                              </Button>
                              <Button variant="ghost" size="sm">
                                Delete
                              </Button>
                            </div>
                          </TableCell>
                        </TableRow>
                      ))}
                    </TableBody>
                  </Table>
                </div>

                {reviews.length === 0 && (
                  <div className="text-center py-8 text-gray-500">
                    <div className="text-4xl mb-4">📊</div>
                    <p className="text-lg font-medium">
                      No submitted reviews found
                    </p>
                    <p className="text-sm">
                      Performance evaluations will appear here once they are
                      submitted by evaluators.
                    </p>
                  </div>
                )}

                {/* Summary Statistics */}
                <div className="grid grid-cols-1 md:grid-cols-4 gap-4 pt-4 border-t">
                  <div className="text-center">
                    <div className="text-2xl font-bold text-green-600">
                      {reviews.filter((r) => r.status === "completed").length}
                    </div>
                    <div className="text-sm text-gray-600">Completed</div>
                  </div>
                  <div className="text-center">
                    <div className="text-2xl font-bold text-yellow-600">
                      {reviews.filter((r) => r.status === "in_progress").length}
                    </div>
                    <div className="text-sm text-gray-600">In Progress</div>
                  </div>
                  <div className="text-center">
                    <div className="text-2xl font-bold text-red-600">
                      {reviews.filter((r) => r.status === "pending").length}
                    </div>
                    <div className="text-sm text-gray-600">Pending</div>
                  </div>
                  <div className="text-center">
                    <div className="text-2xl font-bold text-blue-600">
                      {reviews.length}
                    </div>
                    <div className="text-sm text-gray-600">Total Reviews</div>
                  </div>
                </div>
              </div>
            </CardContent>
          </Card>
        </div>
      )}

      {active === "dashboards" && (
        <Card>
          <CardHeader>
            <CardTitle>Employee Management</CardTitle>
            <CardDescription>
              Monitor and manage employee suspensions and reinstatements
            </CardDescription>
          </CardHeader>
          <CardContent>
            {/* Tab Navigation */}
            <div className="flex space-x-1 mb-6">
              <Button
                variant={dashboardTab === "suspended" ? "default" : "outline"}
                onClick={() => setDashboardTab("suspended")}
                className={`flex items-center ${
                  dashboardTab === "suspended"
                    ? "bg-red-600 hover:bg-red-700 text-white"
                    : "hover:bg-red-50"
                }`}
              >
                <span>⚠️</span>
                Suspended Employees ({getFilteredSuspendedEmployees().length})
              </Button>
              <Button
                variant={dashboardTab === "reinstated" ? "default" : "outline"}
                onClick={() => setDashboardTab("reinstated")}
                className={`flex items-center gap-2 ${
                  dashboardTab === "reinstated"
                    ? "bg-green-600 hover:bg-green-700 text-white"
                    : "hover:bg-green-50"
                }`}
              >
                <span>✅</span>
                Reinstated Records ({getFilteredReinstatedEmployees().length})
              </Button>
            </div>

            {/* Suspended Employees Tab */}
            {dashboardTab === "suspended" && (
              <div className="space-y-4">
                <div className="flex justify-between items-center">
                  <div className="flex space-x-4">
                    <Input
                      placeholder="Search suspended employees..."
                      className="w-64"
                      value={suspendedSearchTerm}
                      onChange={(e) => setSuspendedSearchTerm(e.target.value)}
                    />
                    <Select>
                      <SelectTrigger className="w-48">
                        <SelectValue placeholder="Filter by status" />
                      </SelectTrigger>
                      <SelectContent>
                        <SelectItem value="all">All Status</SelectItem>
                        <SelectItem value="suspended">Suspended</SelectItem>
                        <SelectItem value="pending_review">
                          Pending Review
                        </SelectItem>
                        <SelectItem value="reinstated">Reinstated</SelectItem>
                      </SelectContent>
                    </Select>
                  </div>
                  <div className="flex space-x-2">
                    <Button
                      variant="outline"
                      onClick={() => refreshDashboardData(true, false)}
                      disabled={isRefreshing}
                      className="flex items-center bg-blue-500 text-white hover:bg-blue-700 hover:text-white gap-2"
                    >
                      {isRefreshing ? (
                        <>
                          <svg
                            className="animate-spin h-4 w-4"
                            fill="none"
                            viewBox="0 0 24 24"
                          >
                            <circle
                              className="opacity-25"
                              cx="12"
                              cy="12"
                              r="10"
                              stroke="currentColor"
                              strokeWidth="4"
                            ></circle>
                            <path
                              className="opacity-75"
                              fill="currentColor"
                              d="M4 12a8 8 0 018-8V0C5.373 0 0 5.373 0 12h4zm2 5.291A7.962 7.962 0 014 12H0c0 3.042 1.135 5.824 3 7.938l3-2.647z"
                            ></path>
                          </svg>
                          Refreshing...
                        </>
                      ) : (
                        <>
                          <span>🔄</span>
                          Refresh
                        </>
                      )}
                    </Button>
                    <Button
                      variant="outline"
                      onClick={cleanupDuplicateSuspendedEmployees}
                      className="flex items-center gap-2 bg-orange-500 text-white hover:bg-orange-600 hover:text-white"
                    >
                      <span>🧹</span>
                      Clean Duplicates
                    </Button>
                  </div>
                </div>

                <div className="max-h-[70vh] overflow-y-auto">
                  <Table>
                    <TableHeader className="sticky top-0 bg-white">
                      <TableRow>
                        <TableHead>Name</TableHead>
                        <TableHead>Email</TableHead>
                        <TableHead>Position</TableHead>
                        <TableHead>Department</TableHead>
                        <TableHead>Branch</TableHead>
                        <TableHead>Suspension Date</TableHead>
                        <TableHead>Reason</TableHead>
                        <TableHead>Duration</TableHead>
                        <TableHead>Suspended By</TableHead>
                        <TableHead>Status</TableHead>
                        <TableHead>Actions</TableHead>
                      </TableRow>
                    </TableHeader>
                    <TableBody>
                      {getFilteredSuspendedEmployees().map((employee) => (
                        <TableRow key={employee.id}>
                          <TableCell className="font-medium">
                            {employee.name}
                          </TableCell>
                          <TableCell>{employee.email}</TableCell>
                          <TableCell>{employee.position}</TableCell>
                          <TableCell>{employee.department}</TableCell>
                          <TableCell>{employee.branch}</TableCell>
                          <TableCell>
                            {new Date(
                              employee.suspensionDate
                            ).toLocaleDateString()}
                          </TableCell>
                          <TableCell
                            className="max-w-xs truncate"
                            title={employee.suspensionReason}
                          >
                            {employee.suspensionReason}
                          </TableCell>
                          <TableCell>{employee.suspensionDuration}</TableCell>
                          <TableCell>{employee.suspendedBy}</TableCell>
                          <TableCell>
                            <Badge
                              className={getSuspensionStatusColor(
                                employee.status
                              )}
                            >
                              {employee.status.replace("_", " ").toUpperCase()}
                            </Badge>
                          </TableCell>
                          <TableCell>
                            <div className="flex space-x-2">
                              <Button
                                size="sm"
                                variant="outline"
                                onClick={() => openViewDetailsModal(employee)}
                              >
                                View Details
                              </Button>
                              {employee.status === "suspended" && (
                                <Button
                                  size="sm"
                                  variant="outline"
                                  className="text-green-600 hover:text-green-700"
                                  onClick={() =>
                                    handleReinstateEmployee(employee.id)
                                  }
                                >
                                  Reinstate
                                </Button>
                              )}
                              {employee.status === "pending_review" && (
                                <Button
                                  size="sm"
                                  variant="outline"
                                  className="text-blue-600 hover:text-blue-700"
                                >
                                  Review
                                </Button>
                              )}
                            </div>
                          </TableCell>
                        </TableRow>
                      ))}
                    </TableBody>
                  </Table>
                </div>

                {getFilteredSuspendedEmployees().length === 0 && (
                  <div className="text-center py-8 text-gray-500">
                    {suspendedSearchTerm
                      ? "No suspended employees match your search."
                      : "No suspended employees found."}
                  </div>
                )}
              </div>
            )}

            {/* Reinstated Records Tab */}
            {dashboardTab === "reinstated" && (
              <div className="space-y-4">
                <div className="flex justify-between items-center">
                  <div className="flex space-x-4">
                    <Input
                      placeholder="Search reinstated employees..."
                      className="w-64"
                      value={reinstatedSearchTerm}
                      onChange={(e) => setReinstatedSearchTerm(e.target.value)}
                    />
                    <Select>
                      <SelectTrigger className="w-48">
                        <SelectValue placeholder="Filter by department" />
                      </SelectTrigger>
                      <SelectContent>
                        <SelectItem value="all">All Departments</SelectItem>
                        <SelectItem value="hr">Human Resources</SelectItem>
                        <SelectItem value="it">
                          Information Technology
                        </SelectItem>
                        <SelectItem value="finance">Finance</SelectItem>
                        <SelectItem value="operations">Operations</SelectItem>
                      </SelectContent>
                    </Select>
                  </div>
                  <div className="flex space-x-2">
                    <Button
                      variant="outline"
                      onClick={() => refreshDashboardData(true, false)}
                      className="flex items-center bg-blue-500 text-white hover:bg-blue-700 hover:text-white gap-2"
                    >
                      <span>🔄</span>
                      Refresh
                    </Button>
                  </div>
                </div>

                <div className="max-h-[70vh] overflow-y-auto border border-gray-200 rounded-lg">
                  <Table>
                    <TableHeader className="sticky top-0 bg-white z-10 shadow-sm">
                      <TableRow>
                        <TableHead>Name</TableHead>
                        <TableHead>Email</TableHead>
                        <TableHead>Position</TableHead>
                        <TableHead>Department</TableHead>
                        <TableHead>Branch</TableHead>
                        <TableHead>Suspension Date</TableHead>
                        <TableHead>Reinstatement Date</TableHead>
                        <TableHead>Duration</TableHead>
                        <TableHead>Reinstated By</TableHead>
                        <TableHead>Status</TableHead>
                        <TableHead>Actions</TableHead>
                      </TableRow>
                    </TableHeader>
                    <TableBody>
                      {getFilteredReinstatedEmployees().map((employee) => (
                        <TableRow key={employee.id}>
                          <TableCell className="font-medium">
                            {employee.name}
                          </TableCell>
                          <TableCell>{employee.email}</TableCell>
                          <TableCell>{employee.position}</TableCell>
                          <TableCell>{employee.department}</TableCell>
                          <TableCell>{employee.branch}</TableCell>
                          <TableCell>
                            {new Date(
                              employee.suspensionDate
                            ).toLocaleDateString()}
                          </TableCell>
                          <TableCell className="text-green-600 font-medium">
                            {employee.reinstatedDate
                              ? new Date(
                                  employee.reinstatedDate
                                ).toLocaleDateString()
                              : "N/A"}
                          </TableCell>
                          <TableCell>{employee.suspensionDuration}</TableCell>
                          <TableCell>
                            {employee.reinstatedBy || "N/A"}
                          </TableCell>
                          <TableCell>
                            <Badge className="bg-green-100 text-green-800 hover:bg-green-200">
                              REINSTATED
                            </Badge>
                          </TableCell>
                          <TableCell>
                            <div className="flex space-x-2">
                              <Button
                                size="sm"
                                variant="outline"
                                onClick={() => openViewDetailsModal(employee)}
                              >
                                View Details
                              </Button>
                              <Button
                                size="sm"
                                variant="outline"
                                className="text-red-600 hover:text-red-700 hover:bg-red-50"
                                onClick={() =>
                                  openDeleteReinstatedModal(employee)
                                }
                              >
                                Delete
                              </Button>
                            </div>
                          </TableCell>
                        </TableRow>
                      ))}
                    </TableBody>
                  </Table>
                </div>

                {getFilteredReinstatedEmployees().length === 0 && (
                  <div className="text-center py-8 text-gray-500">
                    {reinstatedSearchTerm
                      ? "No reinstated employees match your search."
                      : "No reinstated employees found."}
                  </div>
                )}
              </div>
            )}
          </CardContent>
        </Card>
      )}

      {active === "users" && (
        <Card>
          <CardHeader>
            <CardTitle>User Management</CardTitle>
            <CardDescription>
              Manage system users and permissions
            </CardDescription>
          </CardHeader>
          <CardContent>
            {/* Tab Navigation */}
            <div className="flex space-x-1 mb-6">
              <Button
                variant={userManagementTab === "active" ? "default" : "outline"}
                onClick={() => setUserManagementTab("active")}
                className="flex items-center gap-2"
              >
                <span>👥</span>
                Active Users ({getFilteredActiveEmployees().length})
              </Button>
              <Button
                variant={userManagementTab === "new" ? "default" : "outline"}
                onClick={() => setUserManagementTab("new")}
                className="flex items-center gap-2"
              >
                <span>🆕</span>
                New Registrations ({pendingRegistrations.length})
              </Button>
            </div>

            {/* Active Users Tab */}
            {userManagementTab === "active" && (
              <div className="space-y-4">
                <div className="flex justify-between items-center">
                  <div className="flex space-x-4">
                    <Input
                      placeholder="Search users..."
                      className="w-64"
                      value={userSearchTerm}
                      onChange={(e) => setUserSearchTerm(e.target.value)}
                    />
                    <Select>
                      <SelectTrigger className="w-48">
                        <SelectValue placeholder="Filter by role" />
                      </SelectTrigger>
                      <SelectContent>
                        <SelectItem value="all">All Roles</SelectItem>
                        <SelectItem value="admin">Admin</SelectItem>
                        <SelectItem value="hr">HR</SelectItem>
                        <SelectItem value="evaluator">Evaluator</SelectItem>
                        <SelectItem value="employee">Employee</SelectItem>
                      </SelectContent>
                    </Select>
                  </div>
                  <div className="flex space-x-2">
                    <Button
                      variant="outline"
                      onClick={() => refreshDashboardData(true, false)}
                      disabled={isRefreshing}
                      className="flex items-center bg-blue-500 text-white hover:bg-blue-700 hover:text-white gap-2"
                    >
                      {isRefreshing ? (
                        <>
                          <svg
                            className="animate-spin h-4 w-4"
                            fill="none"
                            viewBox="0 0 24 24"
                          >
                            <circle
                              className="opacity-25"
                              cx="12"
                              cy="12"
                              r="10"
                              stroke="currentColor"
                              strokeWidth="4"
                            ></circle>
                            <path
                              className="opacity-75"
                              fill="currentColor"
                              d="M4 12a8 8 0 018-8V0C5.373 0 0 5.373 0 12h4zm2 5.291A7.962 7.962 0 014 12H0c0 3.042 1.135 5.824 3 7.938l3-2.647z"
                            ></path>
                          </svg>
                          Refreshing...
                        </>
                      ) : (
                        <>
                          <span>🔄</span>
                          Refresh
                        </>
                      )}
                    </Button>
                    <Button
                      onClick={() => setIsAddUserModalOpen(true)}
                      className="flex items-center bg-blue-500 text-white hover:bg-green-400 hover:text-gray-600 gap-2"
                    >
                      <span>➕</span>
                      Add User
                    </Button>
                  </div>
                </div>

                <div className="max-h-[450px] overflow-y-auto rounded-lg border scrollbar-thin scrollbar-thumb-gray-300 scrollbar-track-gray-100">
                  <Table>
                    <TableHeader className="sticky top-0 bg-white z-10 shadow-sm">
                      <TableRow>
                        <TableHead>Name</TableHead>
                        <TableHead>Email</TableHead>
                        <TableHead>Position</TableHead>
                        <TableHead>Branch</TableHead>
                        <TableHead>Role</TableHead>
                        <TableHead>Status</TableHead>
                        <TableHead>Approved Date</TableHead>
                        <TableHead>Actions</TableHead>
                      </TableRow>
                    </TableHeader>
                    <TableBody>
                      {activeUsers?.slice(0, 10)
                        .map((employee : any) => (
                          <TableRow key={employee.id}>
                            <TableCell className="font-medium">
                              {employee.fname} {employee.lname}
                            </TableCell>
                            <TableCell>{employee.email}</TableCell>
                            <TableCell>{employee.position_id}</TableCell>
                            <TableCell>{employee.branch_id}</TableCell>
                            <TableCell>
                              <Badge variant="outline">{employee.role}</Badge>
                            </TableCell>
                            <TableCell>
                              {wasEmployeeReinstated(employee.id) ? (
                                <Badge
                                  className="text-blue-600 bg-blue-100"
                                  title={`Reinstated on ${
                                    getEmployeeReinstatementDate(employee.id)
                                      ? new Date(
                                          getEmployeeReinstatementDate(
                                            employee.id
                                          )!
                                        ).toLocaleDateString()
                                      : "Unknown date"
                                  }`}
                                >
                                  Reinstated
                                </Badge>
                              ) : (
                                <Badge className="text-green-600 bg-green-100">
                                  Active
                                </Badge>
                              )}
                            </TableCell>
                            <TableCell>
                              {employee.approvedDate
                                ? new Date(
                                    employee.approvedDate
                                  ).toLocaleDateString()
                                : "N/A"}
                            </TableCell>
                            <TableCell>
                              <div className="flex space-x-2">
                                <Button
                                  variant="ghost"
                                  size="sm"
                                  className="text-blue-600 hover:text-blue-700"
                                  onClick={() => openEditModal(employee)}
                                >
                                  Edit
                                </Button>
                                <Button
                                  variant="ghost"
                                  size="sm"
                                  className="text-orange-600 hover:text-orange-700"
                                  onClick={() => openSuspendModal(employee)}
                                >
                                  Suspend
                                </Button>
                                <Button
                                  variant="ghost"
                                  size="sm"
                                  className="text-red-600 hover:text-red-700"
                                  onClick={() => openDeleteModal(employee)}
                                >
                                  Delete
                                </Button>
                              </div>
                            </TableCell>
                          </TableRow>
                        ))}
                    </TableBody>
                  </Table>
                </div>
              </div>
            )}
          </CardContent>
        </Card>
      )}

      {/* New Registrations Tab Content */}
      {active === "users" && userManagementTab === "new" && (
        <Card className="mt-4">
          <CardHeader>
            <CardTitle>New Registrations</CardTitle>
            <CardDescription>
              Review and approve new user registrations
            </CardDescription>
          </CardHeader>
          <CardContent>
            <div className="space-y-4">
              <div className="flex justify-between items-center">
                <div className="flex space-x-4">
                  <Input
                    placeholder="Search new registrations..."
                    className="w-64"
                    value={userSearchTerm}
                    onChange={(e) => setUserSearchTerm(e.target.value)}
                  />
                </div>
                <div className="flex space-x-2">
                  <Button
                    variant="outline"
                    onClick={() => refreshDashboardData(true, false)}
                    disabled={isRefreshing}
                    className="flex items-center gap-2"
                  >
                    {isRefreshing ? (
                      <>
                        <svg
                          className="animate-spin h-4 w-4"
                          fill="none"
                          viewBox="0 0 24 24"
                        >
                          <circle
                            className="opacity-25"
                            cx="12"
                            cy="12"
                            r="10"
                            stroke="currentColor"
                            strokeWidth="4"
                          ></circle>
                          <path
                            className="opacity-75"
                            fill="currentColor"
                            d="M4 12a8 8 0 018-8V0C5.373 0 0 5.373 0 12h4zm2 5.291A7.962 7.962 0 014 12H0c0 3.042 1.135 5.824 3 7.938l3-2.647z"
                          ></path>
                        </svg>
                        Refreshing...
                      </>
                    ) : (
                      <>
                        <span>🔄</span>
                        Refresh
                      </>
                    )}
                  </Button>
                </div>
              </div>

<<<<<<< HEAD
              <div className="max-h-[70vh] overflow-y-auto">
=======

              <div className="max-h-[450px] overflow-y-auto rounded-lg border scrollbar-thin scrollbar-thumb-gray-300 scrollbar-track-gray-100">
>>>>>>> bf3116b2
                <Table>
                  <TableHeader className="sticky top-0 bg-white z-10 shadow-sm">
                    <TableRow>
                      <TableHead>Name</TableHead>
                      <TableHead>Email</TableHead>
                      <TableHead>Position</TableHead>
                      <TableHead>Branch</TableHead>
                      <TableHead>Registration Date</TableHead>
                      <TableHead>Status</TableHead>
                      <TableHead>Actions</TableHead>
                    </TableRow>
                  </TableHeader>
                  <TableBody>
                    {pendingRegistrations?.map((account: any) => (
                      <TableRow key={account.id}>
                        <TableCell className="font-medium">
                          {account.fname} {account.lname}
                        </TableCell>
                        <TableCell>{account.email}</TableCell>
                        <TableCell>{account.position_id}</TableCell>
                        <TableCell>{account.branch_id}</TableCell>
                        <TableCell>
                           {account?.created_at ? new Date(account.created_at).toLocaleString() : "N/A"}
                        </TableCell>
                        <TableCell>
                          <Badge
                            className={
                              account.is_active === "pending"
                                ? "bg-red-100 text-red-800 hover:bg-red-200"
                                : "bg-yellow-100 text-yellow-800 hover:bg-yellow-200"
                            }
                          >
                            {account.status === "rejected"
                              ? "REJECTED"
                              : "PENDING VERIFICATION"}
                          </Badge>
                        </TableCell>
                        <TableCell>
                          <div className="flex space-x-2">
                            {account.is_active === "pending" && (
                              <>
                                <Button
                                  variant="ghost"
                                  size="sm"
                                  className="text-white bg-green-500 hover:text-white hover:bg-green-600"
                                  onClick={() =>
                                    handleApproveRegistration(
                                      account.id,
                                      account.name
                                    )
                                  }
                                >
                                  Approve
                                </Button>
                                <Button
                                  variant="ghost"
                                  size="sm"
                                  className="text-white bg-red-500 hover:bg-red-600 hover:text-white"
                                  onClick={() =>
                                    handleRejectRegistration(
                                      account.id,
                                      account.name
                                    )
                                  }
                                >
                                  Reject
                                </Button>
                              </>
                            )}
                            {account.status === "declined" && (
                              <Button
                                variant="ghost"
                                size="sm"
                                className="text-green-600 hover:text-green-700"
                                onClick={() =>
                                  handleApproveRegistration(
                                    account.id,
                                    account.name
                                  )
                                }
                              >
                                Approve
                              </Button>
                            )}
                            <Button variant="ghost" size="sm">
                              View Details
                            </Button>
                          </div>
                        </TableCell>
                      </TableRow>
                    ))}
                  </TableBody>
                </Table>
              </div>

              {pendingRegistrations.length === 0 && (
                <div className="text-center py-8 text-gray-500">
                  {userSearchTerm
                    ? "No new registrations match your search."
                    : "No new registrations found."}
                </div>
              )}
            </div>
          </CardContent>
        </Card>
      )}

      {active === "evaluated-reviews" && (
        <Card>
          <CardHeader>
            <CardTitle>Evaluated Reviews</CardTitle>
            <CardDescription>
              View and manage all completed performance evaluations
            </CardDescription>
          </CardHeader>
          <CardContent>
            <div className="space-y-4">
              <div className="flex justify-between items-center">
                <div className="flex space-x-4">
                  <Input
                    placeholder="Search evaluations..."
                    className="w-64"
                    value={userSearchTerm}
                    onChange={(e) => setUserSearchTerm(e.target.value)}
                  />
                  <Select>
                    <SelectTrigger className="w-48">
                      <SelectValue placeholder="Filter by rating" />
                    </SelectTrigger>
                    <SelectContent>
                      <SelectItem value="all">All Ratings</SelectItem>
                      <SelectItem value="excellent">
                        Excellent (90-100)
                      </SelectItem>
                      <SelectItem value="good">Good (80-89)</SelectItem>
                      <SelectItem value="satisfactory">
                        Satisfactory (70-79)
                      </SelectItem>
                      <SelectItem value="needs-improvement">
                        Needs Improvement (0-69)
                      </SelectItem>
                    </SelectContent>
                  </Select>
                  <Select>
                    <SelectTrigger className="w-48">
                      <SelectValue placeholder="Filter by period" />
                    </SelectTrigger>
                    <SelectContent>
                      <SelectItem value="all">All Periods</SelectItem>
                      <SelectItem value="2024-Q1">Q1 2024</SelectItem>
                      <SelectItem value="2024-Q2">Q2 2024</SelectItem>
                      <SelectItem value="2024-Q3">Q3 2024</SelectItem>
                      <SelectItem value="2024-Q4">Q4 2024</SelectItem>
                    </SelectContent>
                  </Select>
                </div>
                <div className="flex space-x-2">
                  <Button
                    variant="outline"
                    onClick={handleRefreshEvaluatedReviews}
                    disabled={isRefreshing}
                    className="flex items-center gap-2"
                  >
                    {isRefreshing ? (
                      <>
                        <svg
                          className="animate-spin h-4 w-4"
                          fill="none"
                          viewBox="0 0 24 24"
                        >
                          <circle
                            className="opacity-25"
                            cx="12"
                            cy="12"
                            r="10"
                            stroke="currentColor"
                            strokeWidth="4"
                          ></circle>
                          <path
                            className="opacity-75"
                            fill="currentColor"
                            d="M4 12a8 8 0 018-8V0C5.373 0 0 5.373 0 12h4zm2 5.291A7.962 7.962 0 014 12H0c0 3.042 1.135 5.824 3 7.938l3-2.647z"
                          ></path>
                        </svg>
                        Refreshing...
                      </>
                    ) : (
                      <>
                        <span>🔄</span>
                        Refresh
                      </>
                    )}
                  </Button>
                  <Button
                    variant="outline"
                    className="bg-purple-500 text-white hover:bg-purple-600 hover:text-white"
                  >
                    Export Reviews
                  </Button>
                </div>
              </div>

              <div className="max-h-[70vh] overflow-y-auto border border-gray-200 rounded-lg scrollbar-thin scrollbar-thumb-gray-300 scrollbar-track-gray-100">
                <Table>
                  <TableHeader className="sticky top-0 bg-white z-10 shadow-sm">
                    <TableRow>
                      <TableHead>Employee</TableHead>
                      <TableHead>Evaluator</TableHead>
                      <TableHead>Overall Rating</TableHead>
                      <TableHead>Period</TableHead>
                      <TableHead>Status</TableHead>
                      <TableHead>Submitted Date</TableHead>
                      <TableHead>Actions</TableHead>
                    </TableRow>
                  </TableHeader>
                  <TableBody>
                    {evaluatedReviews
                      .filter((review) => {
                        if (!userSearchTerm) return true;
                        return (
                          review.employeeName
                            .toLowerCase()
                            .includes(userSearchTerm.toLowerCase()) ||
                          review.evaluatorName
                            .toLowerCase()
                            .includes(userSearchTerm.toLowerCase()) ||
                          review.employeeEmail
                            .toLowerCase()
                            .includes(userSearchTerm.toLowerCase())
                        );
                      })
                      .map((review) => (
                        <TableRow key={review.id}>
                          <TableCell className="font-medium">
                            <div>
                              <div className="font-semibold">
                                {review.employeeName}
                              </div>
                              <div className="text-sm text-gray-500">
                                {review.employeeEmail}
                              </div>
                            </div>
                          </TableCell>
                          <TableCell>{review.evaluatorName}</TableCell>
                          <TableCell>
                            <div className="flex items-center space-x-2">
                              <span
                                className={`font-semibold text-lg ${getScoreColor(
                                  review.overallRating
                                )}`}
                              >
                                {review.overallRating}%
                              </span>
                              <Badge
                                className={
                                  review.overallRating >= 90
                                    ? "bg-green-100 text-green-800"
                                    : review.overallRating >= 80
                                    ? "bg-blue-100 text-blue-800"
                                    : review.overallRating >= 70
                                    ? "bg-yellow-100 text-yellow-800"
                                    : "bg-red-100 text-red-800"
                                }
                              >
                                {review.overallRating >= 90
                                  ? "Excellent"
                                  : review.overallRating >= 80
                                  ? "Good"
                                  : review.overallRating >= 70
                                  ? "Satisfactory"
                                  : "Needs Improvement"}
                              </Badge>
                            </div>
                          </TableCell>
                          <TableCell>
                            <Badge
                              className={getQuarterColor(
                                review.period || "Unknown"
                              )}
                            >
                              {review.period || "Unknown"}
                            </Badge>
                          </TableCell>
                          <TableCell>
                            <Badge className="bg-green-100 text-green-800">
                              {review.status || "Completed"}
                            </Badge>
                          </TableCell>
                          <TableCell className="text-sm text-gray-600">
                            {new Date(review.submittedAt).toLocaleDateString()}
                          </TableCell>
                          <TableCell>
                            <div className="flex space-x-2">
                              <Button
                                variant="ghost"
                                size="sm"
                                onClick={() => {
                                  toastMessages.generic.info(
                                    "View Evaluation Details",
                                    `View detailed evaluation results for ${review.employeeName}`
                                  );
                                }}
                              >
                                View Details
                              </Button>
                              <Button
                                variant="ghost"
                                size="sm"
                                className="text-blue-600 hover:text-blue-700"
                                onClick={() => {
                                  toastMessages.generic.info(
                                    "Export Evaluation",
                                    `Export evaluation report for ${review.employeeName}`
                                  );
                                }}
                              >
                                Export
                              </Button>
                            </div>
                          </TableCell>
                        </TableRow>
                      ))}
                  </TableBody>
                </Table>
              </div>

              {evaluatedReviews.length === 0 && (
                <div className="text-center py-8 text-gray-500">
                  <div className="text-4xl mb-4">📋</div>
                  <p className="text-lg font-medium">
                    No evaluated reviews found
                  </p>
                  <p className="text-sm">
                    Evaluations will appear here once they are completed and
                    submitted.
                  </p>
                </div>
              )}

              {/* Summary Statistics */}
              {evaluatedReviews.length > 0 && (
                <div className="grid grid-cols-1 md:grid-cols-4 gap-4 pt-4 border-t">
                  <div className="text-center">
                    <div className="text-2xl font-bold text-blue-600">
                      {evaluatedReviews.length}
                    </div>
                    <div className="text-sm text-gray-600">Total Reviews</div>
                  </div>
                  <div className="text-center">
                    <div className="text-2xl font-bold text-green-600">
                      {
                        evaluatedReviews.filter((r) => r.overallRating >= 90)
                          .length
                      }
                    </div>
                    <div className="text-sm text-gray-600">Excellent (90+)</div>
                  </div>
                  <div className="text-center">
                    <div className="text-2xl font-bold text-blue-600">
                      {
                        evaluatedReviews.filter(
                          (r) => r.overallRating >= 80 && r.overallRating < 90
                        ).length
                      }
                    </div>
                    <div className="text-sm text-gray-600">Good (80-89)</div>
                  </div>
                  <div className="text-center">
                    <div className="text-2xl font-bold text-yellow-600">
                      {
                        evaluatedReviews.filter((r) => r.overallRating < 80)
                          .length
                      }
                    </div>
                    <div className="text-sm text-gray-600">
                      Needs Improvement
                    </div>
                  </div>
                </div>
              )}
            </div>
          </CardContent>
        </Card>
      )}

      {active === "settings" && (
        <div className="space-y-6">
          <Card>
            <CardHeader>
              <CardTitle>System Settings</CardTitle>
              <CardDescription>
                Configure system-wide settings and preferences
              </CardDescription>
            </CardHeader>
            <CardContent>
              <div className="grid grid-cols-1 md:grid-cols-2 gap-6">
                <div className="space-y-4">
                  <h3 className="font-semibold">General Settings</h3>
                  <div className="space-y-3">
                    <div>
                      <Label>System Name</Label>
                      <Input defaultValue="SMCT Performance Management System" />
                    </div>
                    <div>
                      <Label>Default Language</Label>
                      <Select defaultValue="en">
                        <SelectTrigger>
                          <SelectValue />
                        </SelectTrigger>
                        <SelectContent>
                          <SelectItem value="en">English</SelectItem>
                          <SelectItem value="es">Spanish</SelectItem>
                          <SelectItem value="fr">French</SelectItem>
                        </SelectContent>
                      </Select>
                    </div>
                    <div>
                      <Label>Time Zone</Label>
                      <Select defaultValue="utc">
                        <SelectTrigger>
                          <SelectValue />
                        </SelectTrigger>
                        <SelectContent>
                          <SelectItem value="utc">UTC</SelectItem>
                          <SelectItem value="est">Eastern Time</SelectItem>
                          <SelectItem value="pst">Pacific Time</SelectItem>
                        </SelectContent>
                      </Select>
                    </div>
                  </div>
                </div>

                <div className="space-y-4">
                  <h3 className="font-semibold">Security Settings</h3>
                  <div className="space-y-3">
                    <div>
                      <Label>Session Timeout (minutes)</Label>
                      <Input type="number" defaultValue="30" />
                    </div>
                    <div>
                      <Label>Password Policy</Label>
                      <Select defaultValue="medium">
                        <SelectTrigger>
                          <SelectValue />
                        </SelectTrigger>
                        <SelectContent>
                          <SelectItem value="low">Low</SelectItem>
                          <SelectItem value="medium">Medium</SelectItem>
                          <SelectItem value="high">High</SelectItem>
                        </SelectContent>
                      </Select>
                    </div>
                    <div>
                      <Label>Two-Factor Authentication</Label>
                      <Select defaultValue="enabled">
                        <SelectTrigger>
                          <SelectValue />
                        </SelectTrigger>
                        <SelectContent>
                          <SelectItem value="enabled">Enabled</SelectItem>
                          <SelectItem value="disabled">Disabled</SelectItem>
                        </SelectContent>
                      </Select>
                    </div>
                  </div>
                </div>
              </div>

              <div className="flex justify-end space-x-4 mt-6">
                <Button variant="outline">Reset to Defaults</Button>
                <Button className="bg-green-500 text-white hover:bg-green-600 hover:text-white">
                  Save Settings
                </Button>
              </div>
            </CardContent>
          </Card>
        </div>
      )}

      {/* Add User Modal */}
      <Dialog
        open={isAddUserModalOpen}
        onOpenChangeAction={setIsAddUserModalOpen}
      >
        <DialogContent className="max-w-2xl max-h-[90vh] overflow-y-auto p-6">
          <DialogHeader className="pb-4">
            <DialogTitle>Add New User</DialogTitle>
            <DialogDescription>
              Create a new user account with appropriate permissions
            </DialogDescription>
          </DialogHeader>

          <div className="space-y-6 px-2">
            {/* Personal Information */}
            <div className="space-y-4">
              <h3 className="text-lg font-semibold text-gray-900">
                Personal Information
              </h3>
              <div className="grid grid-cols-1 md:grid-cols-2 gap-4">
                <div className="space-y-2">
                  <Label htmlFor="name" className="text-sm font-medium">
                    Full Name <span className="text-red-500">*</span>
                  </Label>
                  <Input
                    id="name"
                    placeholder="Enter full name"
                    value={newUser.name}
                    onChange={(e) =>
                      setNewUser({ ...newUser, name: e.target.value })
                    }
                  />
                </div>
                <div className="space-y-2">
                  <Label htmlFor="email" className="text-sm font-medium">
                    Email Address <span className="text-red-500">*</span>
                  </Label>
                  <Input
                    id="email"
                    type="email"
                    placeholder="Enter email address"
                    value={newUser.email}
                    onChange={(e) =>
                      setNewUser({ ...newUser, email: e.target.value })
                    }
                  />
                </div>
              </div>
            </div>

            {/* Job Information */}
            <div className="space-y-4">
              <h3 className="text-lg font-semibold text-gray-900">
                Job Information
              </h3>
              <div className="grid grid-cols-1 md:grid-cols-2 gap-4">
                <div className="space-y-2">
                  <Label htmlFor="position" className="text-sm font-medium">
                    Position
                  </Label>
                  <Select
                    value={newUser.position}
                    onValueChange={(value) =>
                      setNewUser({ ...newUser, position: value })
                    }
                  >
                    <SelectTrigger>
                      <SelectValue placeholder="Select position" />
                    </SelectTrigger>
                    <SelectContent>
                      {positionsData.map((position) => (
                        <SelectItem key={position.id} value={position.id}>
                          {position.name}
                        </SelectItem>
                      ))}
                    </SelectContent>
                  </Select>
                </div>
                <div className="space-y-2">
                  <Label htmlFor="role" className="text-sm font-medium">
                    Role
                  </Label>
                  <Select
                    value={newUser.role}
                    onValueChange={(value) =>
                      setNewUser({ ...newUser, role: value })
                    }
                  >
                    <SelectTrigger>
                      <SelectValue placeholder="Select role" />
                    </SelectTrigger>
                    <SelectContent>
                      <SelectItem value="admin">Admin</SelectItem>
                      <SelectItem value="hr">HR Manager</SelectItem>
                      <SelectItem value="evaluator">Evaluator</SelectItem>
                      <SelectItem value="employee">Employee</SelectItem>
                    </SelectContent>
                  </Select>
                </div>
              </div>
            </div>

            {/* Organization Information */}
            <div className="space-y-4">
              <h3 className="text-lg font-semibold text-gray-900">
                Organization
              </h3>
              <div className="grid grid-cols-1 md:grid-cols-2 gap-4">
                <div className="space-y-2">
                  <Label htmlFor="department" className="text-sm font-medium">
                    Department
                  </Label>
                  <Select
                    value={newUser.department}
                    onValueChange={(value) =>
                      setNewUser({ ...newUser, department: value })
                    }
                  >
                    <SelectTrigger>
                      <SelectValue placeholder="Select department" />
                    </SelectTrigger>
                    <SelectContent>
                      {departmentsData.map((dept) => (
                        <SelectItem key={dept.id} value={dept.name}>
                          {dept.name}
                        </SelectItem>
                      ))}
                    </SelectContent>
                  </Select>
                </div>
                <div className="space-y-2">
                  <Label htmlFor="branchCode" className="text-sm font-medium">
                    Branch Code
                  </Label>
                  <Select
                    value={newUser.branchCode}
                    onValueChange={(value) =>
                      setNewUser({ ...newUser, branchCode: value })
                    }
                  >
                    <SelectTrigger>
                      <SelectValue placeholder="Select branch code" />
                    </SelectTrigger>
                    <SelectContent>
                      {branchCodesData.map((code) => (
                        <SelectItem key={code} value={code}>
                          {code}
                        </SelectItem>
                      ))}
                    </SelectContent>
                  </Select>
                </div>
              </div>
              <div className="grid grid-cols-1 md:grid-cols-2 gap-4">
                <div className="space-y-2">
                  <Label htmlFor="branch" className="text-sm font-medium">
                    Branch
                  </Label>
                  <Select
                    value={newUser.branch}
                    onValueChange={(value) =>
                      setNewUser({ ...newUser, branch: value })
                    }
                  >
                    <SelectTrigger>
                      <SelectValue placeholder="Select branch" />
                    </SelectTrigger>
                    <SelectContent>
                      {branchesData.map((branch) => (
                        <SelectItem key={branch.id} value={branch.id}>
                          {branch.name}
                        </SelectItem>
                      ))}
                    </SelectContent>
                  </Select>
                </div>
              </div>
            </div>

            {/* Security Information */}
            <div className="space-y-4">
              <h3 className="text-lg font-semibold text-gray-900">Security</h3>
              <div className="grid grid-cols-1 md:grid-cols-2 gap-4">
                <div className="space-y-2">
                  <Label htmlFor="password" className="text-sm font-medium">
                    Password <span className="text-red-500">*</span>
                  </Label>
                  <Input
                    id="password"
                    type="password"
                    placeholder="Enter password"
                    value={newUser.password}
                    onChange={(e) =>
                      setNewUser({ ...newUser, password: e.target.value })
                    }
                  />
                </div>
                <div className="space-y-2">
                  <Label
                    htmlFor="confirmPassword"
                    className="text-sm font-medium"
                  >
                    Confirm Password <span className="text-red-500">*</span>
                  </Label>
                  <Input
                    id="confirmPassword"
                    type="password"
                    placeholder="Confirm password"
                    value={newUser.confirmPassword}
                    onChange={(e) =>
                      setNewUser({
                        ...newUser,
                        confirmPassword: e.target.value,
                      })
                    }
                  />
                </div>
              </div>
              {newUser.password &&
                newUser.confirmPassword &&
                newUser.password !== newUser.confirmPassword && (
                  <p className="text-sm text-red-600">Passwords do not match</p>
                )}
            </div>

            {/* Permissions */}
            <div className="space-y-4">
              <h3 className="text-lg font-semibold text-gray-900">
                Permissions
              </h3>
              <div className="space-y-3">
                <div className="flex items-center space-x-2">
                  <input
                    type="checkbox"
                    id="dashboard-access"
                    defaultChecked
                    className="rounded border-gray-300"
                  />
                  <Label htmlFor="dashboard-access" className="text-sm">
                    Dashboard Access
                  </Label>
                </div>
                <div className="flex items-center space-x-2">
                  <input
                    type="checkbox"
                    id="user-management"
                    className="rounded border-gray-300"
                  />
                  <Label htmlFor="user-management" className="text-sm">
                    User Management
                  </Label>
                </div>
                <div className="flex items-center space-x-2">
                  <input
                    type="checkbox"
                    id="evaluation-access"
                    defaultChecked
                    className="rounded border-gray-300"
                  />
                  <Label htmlFor="evaluation-access" className="text-sm">
                    Evaluation Access
                  </Label>
                </div>
                <div className="flex items-center space-x-2">
                  <input
                    type="checkbox"
                    id="reports-access"
                    className="rounded border-gray-300"
                  />
                  <Label htmlFor="reports-access" className="text-sm">
                    Reports Access
                  </Label>
                </div>
              </div>
            </div>
          </div>

          <DialogFooter className="pt-6 px-2">
            <div className="flex justify-end space-x-4 w-full">
              <Button
                variant="outline"
                onClick={() => {
                  resetUserForm();
                  setIsAddUserModalOpen(false);
                }}
              >
                Cancel
              </Button>
              <Button
                onClick={handleAddUser}
                className="bg-green-500 text-white hover:bg-green-600 hover:text-white"
              >
                Add User
              </Button>
            </div>
          </DialogFooter>
        </DialogContent>
      </Dialog>

      {/* Suspend Employee Modal */}
      <Dialog
        open={isSuspendModalOpen}
        onOpenChangeAction={setIsSuspendModalOpen}
      >
        <DialogContent className="max-w-md p-6">
          <DialogHeader className="pb-4 bg-yellow-200/70 rounded-lg">
            <DialogTitle className="text-black">Suspend Employee</DialogTitle>
            <DialogDescription className="text-black">
              Suspend {selectedEmployee?.name} from the system
            </DialogDescription>
          </DialogHeader>

          <div className="space-y-4 px-2">
            <div className="space-y-2">
              <Label htmlFor="reason" className="text-sm font-medium mt-5">
                Suspension Reason <span className="text-red-500">*</span>
              </Label>
              <DropdownMenu>
                <DropdownMenuTrigger asChild>
                  <Button variant="outline" className="w-full justify-between">
                    {suspendForm.reason || "Select suspension reason"}
                    <ChevronDown className="h-4 w-4 opacity-50" />
                  </Button>
                </DropdownMenuTrigger>
                <DropdownMenuContent className="w-full">
                  <DropdownMenuItem
                    onClick={() =>
                      setSuspendForm({
                        ...suspendForm,
                        reason: "Policy violation - unauthorized access",
                      })
                    }
                    className={
                      suspendForm.reason ===
                      "Policy violation - unauthorized access"
                        ? "bg-accent"
                        : ""
                    }
                  >
                    Policy violation - unauthorized access
                  </DropdownMenuItem>
                  <DropdownMenuItem
                    onClick={() =>
                      setSuspendForm({
                        ...suspendForm,
                        reason: "Performance issues - missed deadlines",
                      })
                    }
                    className={
                      suspendForm.reason ===
                      "Performance issues - missed deadlines"
                        ? "bg-accent"
                        : ""
                    }
                  >
                    Performance issues - missed deadlines
                  </DropdownMenuItem>
                  <DropdownMenuItem
                    onClick={() =>
                      setSuspendForm({
                        ...suspendForm,
                        reason: "Security breach - shared credentials",
                      })
                    }
                    className={
                      suspendForm.reason ===
                      "Security breach - shared credentials"
                        ? "bg-accent"
                        : ""
                    }
                  >
                    Security breach - shared credentials
                  </DropdownMenuItem>
                  <DropdownMenuItem
                    onClick={() =>
                      setSuspendForm({
                        ...suspendForm,
                        reason: "Inappropriate behavior",
                      })
                    }
                    className={
                      suspendForm.reason === "Inappropriate behavior"
                        ? "bg-accent"
                        : ""
                    }
                  >
                    Inappropriate behavior
                  </DropdownMenuItem>
                  <DropdownMenuItem
                    onClick={() =>
                      setSuspendForm({
                        ...suspendForm,
                        reason: "Attendance violations",
                      })
                    }
                    className={
                      suspendForm.reason === "Attendance violations"
                        ? "bg-accent"
                        : ""
                    }
                  >
                    Attendance violations
                  </DropdownMenuItem>
                  <DropdownMenuItem
                    onClick={() =>
                      setSuspendForm({ ...suspendForm, reason: "Data misuse" })
                    }
                    className={
                      suspendForm.reason === "Data misuse" ? "bg-accent" : ""
                    }
                  >
                    Data misuse
                  </DropdownMenuItem>
                  <DropdownMenuItem
                    onClick={() =>
                      setSuspendForm({
                        ...suspendForm,
                        reason: "Confidentiality breach",
                      })
                    }
                    className={
                      suspendForm.reason === "Confidentiality breach"
                        ? "bg-accent"
                        : ""
                    }
                  >
                    Confidentiality breach
                  </DropdownMenuItem>
                  <DropdownMenuItem
                    onClick={() =>
                      setSuspendForm({
                        ...suspendForm,
                        reason: "Workplace harassment",
                      })
                    }
                    className={
                      suspendForm.reason === "Workplace harassment"
                        ? "bg-accent"
                        : ""
                    }
                  >
                    Workplace harassment
                  </DropdownMenuItem>
                  <DropdownMenuItem
                    onClick={() =>
                      setSuspendForm({
                        ...suspendForm,
                        reason: "Substance abuse",
                      })
                    }
                    className={
                      suspendForm.reason === "Substance abuse"
                        ? "bg-accent"
                        : ""
                    }
                  >
                    Substance abuse
                  </DropdownMenuItem>
                  <DropdownMenuItem
                    onClick={() =>
                      setSuspendForm({
                        ...suspendForm,
                        reason: "Other - please specify",
                      })
                    }
                    className={
                      suspendForm.reason === "Other - please specify"
                        ? "bg-accent"
                        : ""
                    }
                  >
                    Other - please specify
                  </DropdownMenuItem>
                </DropdownMenuContent>
              </DropdownMenu>
            </div>

            <div className="space-y-2">
              <Label htmlFor="duration" className="text-sm font-medium">
                Suspension Duration <span className="text-red-500">*</span>
              </Label>
              <Select
                value={suspendForm.duration}
                onValueChange={(value) =>
                  setSuspendForm({ ...suspendForm, duration: value })
                }
              >
                <SelectTrigger>
                  <SelectValue placeholder="Select duration" />
                </SelectTrigger>
                <SelectContent>
                  <SelectItem value="1 day">1 Day</SelectItem>
                  <SelectItem value="3 days">3 Days</SelectItem>
                  <SelectItem value="7 days">7 Days</SelectItem>
                  <SelectItem value="14 days">14 Days</SelectItem>
                  <SelectItem value="30 days">30 Days</SelectItem>
                  <SelectItem value="60 days">60 Days</SelectItem>
                  <SelectItem value="90 days">90 Days</SelectItem>
                  <SelectItem value="Indefinite">Indefinite</SelectItem>
                </SelectContent>
              </Select>
            </div>

            <div className="space-y-2">
              <Label htmlFor="suspendedBy" className="text-sm font-medium">
                Suspended By
              </Label>
              <Select
                value={suspendForm.suspendedBy}
                onValueChange={(value) =>
                  setSuspendForm({ ...suspendForm, suspendedBy: value })
                }
              >
                <SelectTrigger>
                  <SelectValue placeholder="Select who suspended" />
                </SelectTrigger>
                <SelectContent>
                  <SelectItem value="Admin">Admin</SelectItem>
                  <SelectItem value="HR Manager">HR Manager</SelectItem>
                  <SelectItem value="Department Manager">
                    Department Manager
                  </SelectItem>
                  <SelectItem value="IT Manager">IT Manager</SelectItem>
                  <SelectItem value="Supervisor">Supervisor</SelectItem>
                  <SelectItem value="System">System</SelectItem>
                </SelectContent>
              </Select>
            </div>
          </div>

          <DialogFooter className="pt-6 px-2">
            <div className="flex justify-end space-x-4 w-full">
              <Button
                className="bg-blue-400/90 text-white"
                variant="outline"
                onClick={() => {
                  resetSuspendForm();
                  setIsSuspendModalOpen(false);
                }}
              >
                Cancel
              </Button>
              <Button
                className="bg-red-400/100 text-white"
                onClick={handleSuspendEmployee}
              >
                ❌ Suspend Employee
              </Button>
            </div>
          </DialogFooter>
        </DialogContent>
      </Dialog>

      {/* View Details Modal */}
      <Dialog
        open={isViewDetailsModalOpen}
        onOpenChangeAction={setIsViewDetailsModalOpen}
      >
        <DialogContent className="max-w-lg p-4">
          <DialogHeader className="pb-3">
            <DialogTitle className="flex items-center gap-2">
              <span className="text-xl">📋</span>
              Suspension Details
            </DialogTitle>
            <DialogDescription>
              {selectedSuspendedEmployee?.name}
            </DialogDescription>
          </DialogHeader>

          <div className="space-y-4 px-2">
            {/* Key Information */}
            <div className="grid grid-cols-2 gap-3 text-sm">
              <div>
                <span className="font-medium text-gray-600">Date:</span>
                <div>
                  {selectedSuspendedEmployee?.suspensionDate
                    ? new Date(
                        selectedSuspendedEmployee.suspensionDate
                      ).toLocaleDateString()
                    : "N/A"}
                </div>
              </div>
              <div>
                <span className="font-medium text-gray-600">Duration:</span>
                <div>{selectedSuspendedEmployee?.suspensionDuration}</div>
              </div>
              <div>
                <span className="font-medium text-gray-600">Suspended By:</span>
                <div>{selectedSuspendedEmployee?.suspendedBy}</div>
              </div>
              {selectedSuspendedEmployee?.status === "reinstated" && (
                <>
                  <div>
                    <span className="font-medium text-gray-600">
                      Reinstated Date:
                    </span>
                    <div>
                      {selectedSuspendedEmployee?.reinstatedDate
                        ? new Date(
                            selectedSuspendedEmployee.reinstatedDate
                          ).toLocaleDateString()
                        : "N/A"}
                    </div>
                  </div>
                  <div>
                    <span className="font-medium text-gray-600">
                      Reinstated By:
                    </span>
                    <div>
                      {selectedSuspendedEmployee?.reinstatedBy || "N/A"}
                    </div>
                  </div>
                </>
              )}
              <div>
                <span className="font-medium text-gray-600">Status:</span>
                <Badge
                  className={getSuspensionStatusColor(
                    selectedSuspendedEmployee?.status || ""
                  )}
                >
                  {selectedSuspendedEmployee?.status
                    ?.replace("_", " ")
                    .toUpperCase()}
                </Badge>
              </div>
            </div>

            {/* Violation Reason */}
            <div className="space-y-2">
              <Label className="text-sm font-medium text-gray-600">
                Reason for Suspension
              </Label>
              <div className="p-3 bg-gray-50 rounded-lg border text-sm">
                {selectedSuspendedEmployee?.suspensionReason}
              </div>
            </div>
          </div>

          <DialogFooter className="pt-4 px-2">
            <div className="flex justify-end space-x-3 w-full">
              <Button
                variant="outline"
                size="sm"
                onClick={() => setIsViewDetailsModalOpen(false)}
              >
                Close
              </Button>
              {selectedSuspendedEmployee?.status === "suspended" && (
                <Button
                  size="sm"
                  className="bg-green-600 hover:bg-green-700 text-white"
                  onClick={() => {
                    handleReinstateEmployee(selectedSuspendedEmployee.id);
                    setIsViewDetailsModalOpen(false);
                  }}
                >
                  Reinstate
                </Button>
              )}
            </div>
          </DialogFooter>
        </DialogContent>
      </Dialog>

      {/* Delete Confirmation Modal */}
      <Dialog
        open={isDeleteModalOpen}
        onOpenChangeAction={(open) => {
          setIsDeleteModalOpen(open);
          if (!open) {
            setEmployeeToDelete(null);
            setReinstatedEmployeeToDelete(null);
          }
        }}
      >
        <DialogContent className="max-w-md p-6">
          <DialogHeader className="pb-4 bg-red-50 rounded-lg">
            <DialogTitle className="text-red-800 flex items-center gap-2">
              <span className="text-xl">⚠️</span>
              Delete Employee
            </DialogTitle>
            <DialogDescription className="text-red-700">
              This action cannot be undone. Are you sure you want to permanently
              delete{" "}
              {employeeToDelete?.name || reinstatedEmployeeToDelete?.name}?
            </DialogDescription>
          </DialogHeader>

          <div className="space-y-4 px-2 mt-8">
            <div className="bg-red-50 border border-red-200 rounded-lg p-4">
              <div className="flex items-start space-x-3">
                <div className="flex-shrink-0">
                  <svg
                    className="h-5 w-5 text-red-400"
                    viewBox="0 0 20 20"
                    fill="currentColor"
                  >
                    <path
                      fillRule="evenodd"
                      d="M8.257 3.099c.765-1.36 2.722-1.36 3.486 0l5.58 9.92c.75 1.334-.213 2.98-1.742 2.98H4.42c-1.53 0-2.493-1.646-1.743-2.98l5.58-9.92zM11 13a1 1 0 11-2 0 1 1 0 012 0zm-1-8a1 1 0 00-1 1v3a1 1 0 002 0V6a1 1 0 00-1-1z"
                      clipRule="evenodd"
                    />
                  </svg>
                </div>
                <div className="text-sm text-red-700">
                  <p className="font-medium">
                    Warning: This will permanently delete:
                  </p>
                  <ul className="mt-2 list-disc list-inside space-y-1">
                    <li>Employee profile and data</li>
                    <li>All evaluation records</li>
                    <li>Access permissions</li>
                    <li>Associated files and documents</li>
                  </ul>
                </div>
              </div>
            </div>

            <div className="bg-gray-50 border border-gray-200 rounded-lg p-3">
              <div className="text-sm text-gray-700">
                <p className="font-medium">Employee Details:</p>
                <div className="mt-2 space-y-1">
                  <p>
                    <span className="font-medium">Name:</span>{" "}
                    {employeeToDelete?.name}
                  </p>
                  <p>
                    <span className="font-medium">Email:</span>{" "}
                    {employeeToDelete?.email}
                  </p>
                  <p>
                    <span className="font-medium">Position:</span>{" "}
                    {employeeToDelete?.position}
                  </p>
                  <p>
                    <span className="font-medium">Department:</span>{" "}
                    {employeeToDelete?.department}
                  </p>
                </div>
              </div>
            </div>
          </div>

          <DialogFooter className="pt-6 px-2">
            <div className="flex justify-end space-x-4 w-full">
              <Button
                variant="outline"
                onClick={() => {
                  setIsDeleteModalOpen(false);
                  setEmployeeToDelete(null);
                  setReinstatedEmployeeToDelete(null);
                }}
                className="text-white bg-blue-600 hover:text-white hover:bg-green-500"
              >
                Cancel
              </Button>
              <Button
                className="bg-red-600 hover:bg-red-700 text-white"
                onClick={() => {
                  if (reinstatedEmployeeToDelete) {
                    handleDeleteReinstatedEmployee();
                  } else {
                    handleDeleteEmployee();
                  }
                }}
              >
                🗑️ Delete Permanently
              </Button>
            </div>
          </DialogFooter>
        </DialogContent>
      </Dialog>

      {/* Edit User Modal */}
      <EditUserModal
        isOpen={isEditModalOpen}
        onClose={() => setIsEditModalOpen(false)}
        user={userToEdit}
        onSave={handleSaveUser}
        departments={departmentsData.map((dept: any) => dept.name)}
        branches={branchesData.map((branch) => branch.name)}
        positions={positionsData}
      />
    </DashboardShell>
  );
}<|MERGE_RESOLUTION|>--- conflicted
+++ resolved
@@ -1,23 +1,9 @@
-<<<<<<< HEAD
 "use client";
-
-import { useState, useEffect, useRef } from "react";
-import DashboardShell, { SidebarItem } from "@/components/DashboardShell";
-import {
-  Card,
-  CardContent,
-  CardDescription,
-  CardHeader,
-  CardTitle,
-} from "@/components/ui/card";
-=======
-'use client';
 
 import { useState, useEffect, useRef } from 'react';
 import { useSearchParams } from 'next/navigation';
 import DashboardShell, { SidebarItem } from '@/components/DashboardShell';
 import { Card, CardContent, CardDescription, CardHeader, CardTitle } from "@/components/ui/card";
->>>>>>> bf3116b2
 import { Button } from "@/components/ui/button";
 import { Badge } from "@/components/ui/badge";
 import { Progress } from "@/components/ui/progress";
@@ -190,14 +176,9 @@
   const [suspendedEmployees, setSuspendedEmployees] = useState<SuspendedEmployee[]>([]);
   const [loading, setLoading] = useState(true);
   const [isRefreshing, setIsRefreshing] = useState(false);
-<<<<<<< HEAD
-  const [active, setActive] = useState("overview");
-=======
-  
   // Initialize active tab from URL parameter or default to 'overview'
   const tabParam = searchParams.get('tab');
   const [active, setActive] = useState(tabParam || 'overview');
->>>>>>> bf3116b2
 
   // Function to refresh user data (used by shared hook)
   const refreshUserData = async () => {
@@ -2196,12 +2177,7 @@
                 </div>
               </div>
 
-<<<<<<< HEAD
-              <div className="max-h-[70vh] overflow-y-auto">
-=======
-
               <div className="max-h-[450px] overflow-y-auto rounded-lg border scrollbar-thin scrollbar-thumb-gray-300 scrollbar-track-gray-100">
->>>>>>> bf3116b2
                 <Table>
                   <TableHeader className="sticky top-0 bg-white z-10 shadow-sm">
                     <TableRow>
