--- conflicted
+++ resolved
@@ -1,13 +1,7 @@
-<<<<<<< HEAD
-'use client';
-
-import { useState, useEffect, useRef } from 'react';
-=======
 "use client";
 
 import { useState, useEffect, useRef } from 'react';
 import { useSearchParams } from 'next/navigation';
->>>>>>> b3e3158f
 import DashboardShell, { SidebarItem } from '@/components/DashboardShell';
 import { Card, CardContent, CardDescription, CardHeader, CardTitle } from "@/components/ui/card";
 import { Button } from "@/components/ui/button";
@@ -156,13 +150,9 @@
   const [suspendedEmployees, setSuspendedEmployees] = useState<SuspendedEmployee[]>([]);
   const [loading, setLoading] = useState(true);
   const [isRefreshing, setIsRefreshing] = useState(false);
-<<<<<<< HEAD
-  const [active, setActive] = useState('overview');
-=======
   // Initialize active tab from URL parameter or default to 'overview'
   const tabParam = searchParams.get('tab');
   const [active, setActive] = useState(tabParam || 'overview');
->>>>>>> b3e3158f
 
   // Function to refresh user data (used by shared hook)
   const refreshUserData = async () => {
@@ -1856,12 +1846,7 @@
                 </div>
               </div>
 
-<<<<<<< HEAD
-
-              <div className="max-h-[70vh] overflow-y-auto">
-=======
               <div className="max-h-[450px] overflow-y-auto rounded-lg border scrollbar-thin scrollbar-thumb-gray-300 scrollbar-track-gray-100">
->>>>>>> b3e3158f
                 <Table>
                   <TableHeader className="sticky top-0 bg-white z-10 shadow-sm">
                     <TableRow>
