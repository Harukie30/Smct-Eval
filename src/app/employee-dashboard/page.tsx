--- conflicted
+++ resolved
@@ -1220,27 +1220,6 @@
                           <Badge className="text-white bg-orange-500 text-xs">Pending</Badge>
                         </div>
                       </div>
-<<<<<<< HEAD
-                    </div>
-                    
-                    <div className="max-h-[400px] overflow-y-auto mx-4">
-                      <Table>
-                      <TableHeader className="sticky top-0 bg-white z-10 border-b">
-                        <TableRow>
-                          <TableHead>Immediate Supervisor</TableHead>
-                          <TableHead className="text-right">Rating</TableHead>
-                          <TableHead>Date</TableHead>
-                          <TableHead>Quarter</TableHead>
-                          <TableHead>Acknowledgement</TableHead>
-                          <TableHead className="text-right">Actions</TableHead>
-                        </TableRow>
-                      </TableHeader>
-                    <TableBody>
-                      {submissions
-                        .sort((a, b) => new Date(b.submittedAt).getTime() - new Date(a.submittedAt).getTime())
-                        .slice(0, 5)
-                        .map((submission) => {
-=======
                       
                       <div className="max-h-[350px] md:max-h-[500px] lg:max-h-[700px] xl:max-h-[750px] overflow-y-auto overflow-x-auto scrollable-table mx-4">
                         <Table>
@@ -1258,7 +1237,6 @@
                         {filteredSubmissions
                           .sort((a, b) => new Date(b.submittedAt).getTime() - new Date(a.submittedAt).getTime())
                           .map((submission) => {
->>>>>>> bf3116b2
                         const highlight = getSubmissionHighlight(submission.submittedAt, submissions, submission.id);
                         return (
                           <TableRow 
