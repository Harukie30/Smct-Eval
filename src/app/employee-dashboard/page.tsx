--- conflicted
+++ resolved
@@ -211,17 +211,6 @@
     }
   };
 
-<<<<<<< HEAD
-  // Function to determine highlighting for account history items
-  const getAccountHistoryHighlight = (item: any) => {
-    if (item.type === 'violation') {
-      return 'bg-red-50 border-l-4 border-l-red-500 hover:bg-red-100';
-    }
-    return 'hover:bg-gray-50'; // Default or no highlight
-  };
-
-=======
->>>>>>> f11cfc90
   // Comments & feedback functionality removed
 
   // Function to validate password for deletion
@@ -1136,9 +1125,9 @@
                       </div>
                     </div>
                     
-                    <div className="max-h-[350px] md:max-h-[500px] lg:max-h-[700px] xl:max-h-[750px] overflow-y-auto overflow-x-auto scrollable-table mx-4">
+                    <div className="max-h-[400px] overflow-y-auto mx-4">
                       <Table>
-                      <TableHeader className="sticky top-0 bg-white z-10 border-b shadow-sm">
+                      <TableHeader className="sticky top-0 bg-white z-10 border-b">
                         <TableRow>
                           <TableHead>Immediate Supervisor</TableHead>
                           <TableHead className="text-right">Rating</TableHead>
@@ -1151,6 +1140,7 @@
                     <TableBody>
                       {submissions
                         .sort((a, b) => new Date(b.submittedAt).getTime() - new Date(a.submittedAt).getTime())
+                        .slice(0, 5)
                         .map((submission) => {
                         const highlight = getSubmissionHighlight(submission.submittedAt, submissions, submission.id);
                         return (
@@ -1978,9 +1968,9 @@
                               </div>
                             )}
                           </div>
-                          <div className="max-h-[300px] md:max-h-[450px] lg:max-h-[650px] xl:max-h-[700px] overflow-y-auto overflow-x-auto scrollable-table">
+                          <div className="overflow-x-auto">
                             {isRefreshingQuarterly || loading ? (
-                              <div className="space-y-2 p-4">
+                              <div className="space-y-2">
                                 {/* Table Header Skeleton */}
                                 <div className="flex space-x-3 py-2 border-b">
                                   <Skeleton className="h-3 w-12" />
@@ -2007,7 +1997,7 @@
                               </div>
                             ) : (
                               <Table>
-                                <TableHeader className="sticky top-0 bg-white z-10 border-b shadow-sm">
+                                <TableHeader>
                                   <TableRow>
                                     <TableHead>Quarter</TableHead>
                                     <TableHead>Dates</TableHead>
@@ -2279,9 +2269,9 @@
                               </div>
                             )}
                           </div>
-                          <div className="max-h-[350px] md:max-h-[500px] lg:max-h-[700px] xl:max-h-[750px] overflow-y-auto overflow-x-auto scrollable-table">
+                          <div className="overflow-x-auto">
                             {isRefreshingHistory || loading ? (
-                              <div className="space-y-2 p-4">
+                              <div className="space-y-2">
                                 {/* Table Header Skeleton */}
                                 <div className="flex space-x-3 py-2 border-b">
                                   <Skeleton className="h-3 w-12" />
@@ -2307,8 +2297,9 @@
                                 ))}
                               </div>
                             ) : (
-                              <Table>
-                                  <TableHeader className="sticky top-0 bg-white z-10 border-b shadow-sm">
+                              <div className="max-h-[500px] overflow-y-auto mx-4">
+                                <Table>
+                                  <TableHeader className="sticky top-0 bg-white z-10 border-b">
                                     <TableRow>
                                       <TableHead>Date</TableHead>
                                       <TableHead>Employee</TableHead>
@@ -2430,6 +2421,7 @@
                                   )}
                                 </TableBody>
                               </Table>
+                              </div>
                             )}
                           </div>
                         </CardContent>
@@ -2496,7 +2488,7 @@
                     )}
 
                     {/* Search Bar */}
-                    <div className="mb-6 w-1/3">
+                    <div className="mb-6 w-1/2">
                       <div className="relative">
                         <div className="absolute inset-y-0 left-0 pl-3 flex items-center pointer-events-none">
                           <svg className="h-5 w-5 text-gray-400" fill="none" stroke="currentColor" viewBox="0 0 24 24">
