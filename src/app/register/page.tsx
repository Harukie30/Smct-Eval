--- conflicted
+++ resolved
@@ -14,11 +14,7 @@
 
 export default function RegisterPage() {
   const [isRegisterButtonClicked, setIsRegisterButtonClicked] = useState(false);
-<<<<<<< HEAD
-  const [positions, setPositions] = useState<string[]>([]);
-=======
   const [positions, setPositions] = useState<{id: string, name: string}[]>([]);
->>>>>>> 9649c5d6
   const [branches, setBranches] = useState<{id: string, name: string}[]>([]);
   const [branchCodes, setBranchCodes] = useState<string[]>([]);
   const [alertDialog, setAlertDialog] = useState({
