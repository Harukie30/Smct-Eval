// API Service Layer - replaces clientDataService for backend integration
import { CONFIG } from '../../config/config';

const sanctum_csrf = async ():Promise<any> => {
   await fetch(`http://localhost:8000/sanctum/csrf-cookie`, {
    method: 'GET',
    credentials: 'include', 
  });
}

// const API_BASE_URL = process.env.NEXT_PUBLIC_API_URL || '';

// Helper function to get auth token
// const getAuthToken = (): string | null => {
//   if (typeof window === 'undefined') return null;
//   return localStorage.getItem('authToken');
// };

// Helper function to make API requests
// const fetch = async (endpoint: string, options: RequestInit = {}) => {
//   const token = getAuthToken();
  
//   const config: RequestInit = {
//     headers: {
//       'Content-Type': 'application/json',
//       ...(token && { Authorization: `Bearer ${token}` }),
//       ...options.headers,
//     },
//     ...options,
//   };

//   const response = await fetch(`${API_BASE_URL}${endpoint}`, config);
  
//   if (!response.ok) {
//     const errorData = await response.json().catch(() => ({}));
//     throw new Error(errorData.message || `HTTP error! status: ${response.status}`);
//   }
  
//   return response.json();
// };

export const apiService = {
  // Authentication
<<<<<<< HEAD
  login: async (email: string, password: string): Promise<{ success: boolean; user?: AuthenticatedUser; message?: string; suspensionData?: any; pending?: boolean; pendingData?: any; token?: string }> => {
    const response = await apiRequest('/api/auth/login', {
      method: 'POST',
      body: JSON.stringify({ email, password }),
    });
=======
  login: async (username: string, password: string, rememberMe: boolean): Promise<any> => {
    try {
      await sanctum_csrf();
>>>>>>> f11cfc90

      const res = await fetch(`${CONFIG.API_URL}/login`, {
        method: "POST",
        credentials: 'include',
        headers: {
          "Content-Type": "application/json",
          "Accept": "application/json",
        },
        body: JSON.stringify({ username, password, remember: rememberMe }),
      });

      const response = await res.json();

      if (!res.ok) {
        throw { ...response, status: res.status };
      }
      return response;
    } catch (error) {
      throw error;
    }
  },


  logout: async (): Promise<any> => {
    const response = await fetch('/api/auth/logout', {
      method: 'POST',
    });
  },

  getCurrentUser: async (): Promise<any> => {
     try {
        const res = await fetch(`${CONFIG.API_URL}/current_user`,
        {
          method: "GET",
          credentials: 'include',
          headers :  {
                  "Content-Type": "application/json",
                  "Accept": "application/json",
          }
        }
        );
        const response = await res.json();
           if (!res.ok) {
                 throw { ...response, status: res.status };
            }
          return response;
      } catch (error) {
        // rethrow so the caller knows login failed
        throw error;
      }
    },

  // Registration
  createPendingRegistration: async (formData: FormData): Promise<any> => {
    try{
      await sanctum_csrf();
      const res = await fetch(`${CONFIG.API_URL}/register`, 
        {
        method: "POST",
        headers: {
            "Accept": "application/json",
          }, 
        body: formData
        });
        const response = await res.json();
        if (!res.ok) {
         throw { ...response , status: res.status }
        }
        return response;
      }catch(error){
        console.log('Error fetching data;', error);
        throw error;
      }
    },

  getPendingRegistrations: async (): Promise<any> => {
    try{
      const res = await fetch(`${CONFIG.API_URL}/getAll_Pending_users`,
      {
        method: "GET",
        // credentials: 'include',
        headers: {
          "Accept": 'application/json'
        }
      });
      const response = await res.json();
        if (!res.ok) {
         throw { ...response , status: res.status }
        }
        return response;
      }catch(error){
        console.log('Error fetching data;', error);
        throw error;
      }
    },
  
  getActiveUsers: async (): Promise<any> => {
    try{
      const res = await fetch(`${CONFIG.API_URL}/getAll_Active_users`,
      {
        method: "GET",
        // credentials: 'include',
        headers: {
          "Accept": 'application/json'
        }
      });
       const response = await res.json();
        if (!res.ok) {
         throw { ...response , status: res.status }
        }
        return response;
      }catch(error){
        console.log('Error fetching data;', error);
        throw error;
      }
    },

  // Data
    getDepartments: async ():  Promise<{ label: string; value: string }[]> => {
      try {
        const res = await fetch(`${CONFIG.API_URL}/departments`, 
        {
          method: "GET",
          headers: {
            "Accept": 'application/json'
          }
        });
        const response = await res.json(); 
        if (!res.ok) {
          throw { ...response, status: res.status }
        } 
        return response.departments.map(
          (departments: any) => ({
            value: departments.id,
            label: departments.department_name,
          })
        );
      } catch (error) {
        console.error("Error fetching data:", error);
        throw error;
      }
    },

    getPositions: async (): Promise<{ label: string; value: string }[]> => {
          try {
            const res = await fetch(`${CONFIG.API_URL}/positions`, 
              { 
                method: "GET" ,
                headers: {
                      "Accept":'application/json'
                    }
              });
            const response = await res.json();
            if (!res.ok) {
              throw { ...response , status: res.status }
            }
            return response.positions.map((position: any) => ({
              value: position.id,
              label: position.label,
            })); 
          } catch (error) {
            console.error("Error fetching positions:", error);
           throw error;
          }
        },

   getBranches: async ():  Promise<{ label: string; value: string }[]> => {
     try {
        const res = await fetch(`${CONFIG.API_URL}/branches`, {
          method: "GET",
          headers: {
            "Accept":'application/json'
            }
        });
        const response = await res.json();
        if (!res.ok) {
          throw { ...response, status: res.status }
        }
        return response.branches.map((branches: any) => ({
          value: branches.id,
          label: branches.branch_name + " /" + branches.branch_code,
        }));
        } catch (error) {
        console.error("Error fetching data:", error);
        throw error;
      }
    },

  getUsers: async (): Promise<any> => {
    try{
      const res = await fetch(`${CONFIG.API_URL}/users`, 
      {
        method: 'GET',
        credentials: 'include',
        headers: {
          "Accept":'application/json'
        }
      });
      const response = await res.json();
        if (!res.ok) {
         throw { ...response , status: res.status }
        }
        return response;
      }catch(error){
        console.log('Error fetching data;', error);
        throw error;
      }
    },

  // Profile management
  updateProfile: async (formData: FormData): Promise<any> => {
    try{
          await sanctum_csrf();
          const res = await fetch(`${CONFIG.API_URL}/update`, 
        {
          method: 'PUT',
          credentials: 'include',
          headers: {
            'Accept':'application/json'
          },
          body: formData
        });
        const response = await res.json();
        if (!res.ok) {
         throw { ...response , status: res.status }
        }
        return response;
      }catch(error){
        console.log('Error fetching data;', error);
        throw error;
      }
    },


}
export default apiService;<|MERGE_RESOLUTION|>--- conflicted
+++ resolved
@@ -41,17 +41,9 @@
 
 export const apiService = {
   // Authentication
-<<<<<<< HEAD
-  login: async (email: string, password: string): Promise<{ success: boolean; user?: AuthenticatedUser; message?: string; suspensionData?: any; pending?: boolean; pendingData?: any; token?: string }> => {
-    const response = await apiRequest('/api/auth/login', {
-      method: 'POST',
-      body: JSON.stringify({ email, password }),
-    });
-=======
   login: async (username: string, password: string, rememberMe: boolean): Promise<any> => {
     try {
       await sanctum_csrf();
->>>>>>> f11cfc90
 
       const res = await fetch(`${CONFIG.API_URL}/login`, {
         method: "POST",
